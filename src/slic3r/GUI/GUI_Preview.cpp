--- conflicted
+++ resolved
@@ -170,33 +170,15 @@
         m_canvas->set_as_dirty();
 }
 
-<<<<<<< HEAD
-#if ENABLE_NON_STATIC_CANVAS_MANAGER
 #if ENABLE_GCODE_VIEWER
 Preview::Preview(
-    wxWindow* parent, Model* model, DynamicPrintConfig* config,
-    BackgroundSlicingProcess* process, GCodePreviewData* gcode_preview_data, GCodeProcessor::Result* gcode_result, std::function<void()> schedule_background_process_func)
+    wxWindow * parent, Model * model, DynamicPrintConfig * config,
+    BackgroundSlicingProcess * process, GCodePreviewData * gcode_preview_data, GCodeProcessor::Result * gcode_result, std::function<void()> schedule_background_process_func)
 #else
 Preview::Preview(
     wxWindow* parent, Model* model, DynamicPrintConfig* config,
     BackgroundSlicingProcess* process, GCodePreviewData* gcode_preview_data, std::function<void()> schedule_background_process_func)
 #endif // ENABLE_GCODE_VIEWER
-#else
-#if ENABLE_GCODE_VIEWER
-Preview::Preview(
-    wxWindow* parent, Bed3D& bed, Camera& camera, GLToolbar& view_toolbar, Model* model, DynamicPrintConfig* config,
-    BackgroundSlicingProcess* process, GCodePreviewData* gcode_preview_data, GCodeProcessor::Result* gcode_result, std::function<void()> schedule_background_process_func)
-#else
-Preview::Preview(
-    wxWindow* parent, Bed3D& bed, Camera& camera, GLToolbar& view_toolbar, Model* model, DynamicPrintConfig* config,
-    BackgroundSlicingProcess* process, GCodePreviewData* gcode_preview_data, std::function<void()> schedule_background_process_func)
-#endif // ENABLE_GCODE_VIEWER
-#endif // ENABLE_NON_STATIC_CANVAS_MANAGER
-=======
-Preview::Preview(
-    wxWindow* parent, Model* model, DynamicPrintConfig* config,
-    BackgroundSlicingProcess* process, GCodePreviewData* gcode_preview_data, std::function<void()> schedule_background_process_func)
->>>>>>> 0bb56736
     : m_canvas_widget(nullptr)
     , m_canvas(nullptr)
     , m_double_slider_sizer(nullptr)
