--- conflicted
+++ resolved
@@ -71,408 +71,6 @@
     glsafe(::glDisable(GL_BLEND));
 }
 
-<<<<<<< HEAD
-void GLGizmoFdmSupports::render_triangles(const Selection& selection) const
-{
-    if (m_setting_angle)
-        return;
-
-    const ModelObject* mo = m_c->selection_info()->model_object();
-
-    glsafe(::glEnable(GL_POLYGON_OFFSET_FILL));
-    ScopeGuard offset_fill_guard([]() { glsafe(::glDisable(GL_POLYGON_OFFSET_FILL)); } );
-    glsafe(::glPolygonOffset(-1.0, 1.0));
-
-    // Take care of the clipping plane. The normal of the clipping plane is
-    // saved with opposite sign than we need to pass to OpenGL (FIXME)
-    bool clipping_plane_active = m_c->object_clipper()->get_position() != 0.;
-    if (clipping_plane_active) {
-        const ClippingPlane* clp = m_c->object_clipper()->get_clipping_plane();
-        double clp_data[4];
-        memcpy(clp_data, clp->get_data(), 4 * sizeof(double));
-        for (int i=0; i<3; ++i)
-            clp_data[i] = -1. * clp_data[i];
-
-        glsafe(::glClipPlane(GL_CLIP_PLANE0, (GLdouble*)clp_data));
-        glsafe(::glEnable(GL_CLIP_PLANE0));
-    }
-
-    int mesh_id = -1;
-    for (const ModelVolume* mv : mo->volumes) {
-        if (! mv->is_model_part())
-            continue;
-
-        ++mesh_id;
-
-        const Transform3d trafo_matrix =
-            mo->instances[selection.get_instance_idx()]->get_transformation().get_matrix() *
-            mv->get_matrix();
-
-        bool is_left_handed = trafo_matrix.matrix().determinant() < 0.;
-        if (is_left_handed)
-            glsafe(::glFrontFace(GL_CW));
-
-        glsafe(::glPushMatrix());
-        glsafe(::glMultMatrixd(trafo_matrix.data()));
-
-        if (! m_setting_angle)
-            m_triangle_selectors[mesh_id]->render(m_imgui);
-
-        glsafe(::glPopMatrix());
-        if (is_left_handed)
-            glsafe(::glFrontFace(GL_CCW));
-    }
-    if (clipping_plane_active)
-        glsafe(::glDisable(GL_CLIP_PLANE0));
-}
-
-
-void GLGizmoFdmSupports::render_cursor_circle() const
-{
-    const Camera& camera = wxGetApp().plater()->get_camera();
-    float zoom = (float)camera.get_zoom();
-    float inv_zoom = (zoom != 0.0f) ? 1.0f / zoom : 0.0f;
-
-    Size cnv_size = m_parent.get_canvas_size();
-    float cnv_half_width = 0.5f * (float)cnv_size.get_width();
-    float cnv_half_height = 0.5f * (float)cnv_size.get_height();
-    if ((cnv_half_width == 0.0f) || (cnv_half_height == 0.0f))
-        return;
-    Vec2d mouse_pos(m_parent.get_local_mouse_position()(0), m_parent.get_local_mouse_position()(1));
-    Vec2d center(mouse_pos(0) - cnv_half_width, cnv_half_height - mouse_pos(1));
-    center = center * inv_zoom;
-
-    glsafe(::glLineWidth(1.5f));
-    float color[3];
-    color[0] = 0.f;
-    color[1] = 1.f;
-    color[2] = 0.3f;
-    glsafe(::glColor3fv(color));
-    glsafe(::glDisable(GL_DEPTH_TEST));
-
-    glsafe(::glPushMatrix());
-    glsafe(::glLoadIdentity());
-    // ensure that the circle is renderered inside the frustrum
-    glsafe(::glTranslated(0.0, 0.0, -(camera.get_near_z() + 0.5)));
-    // ensure that the overlay fits the frustrum near z plane
-    double gui_scale = camera.get_gui_scale();
-    glsafe(::glScaled(gui_scale, gui_scale, 1.0));
-
-    glsafe(::glPushAttrib(GL_ENABLE_BIT));
-    glsafe(::glLineStipple(4, 0xAAAA));
-    glsafe(::glEnable(GL_LINE_STIPPLE));
-
-    ::glBegin(GL_LINE_LOOP);
-    for (double angle=0; angle<2*M_PI; angle+=M_PI/20.)
-        ::glVertex2f(GLfloat(center.x()+m_cursor_radius*cos(angle)), GLfloat(center.y()+m_cursor_radius*sin(angle)));
-    glsafe(::glEnd());
-
-    glsafe(::glPopAttrib());
-    glsafe(::glPopMatrix());
-}
-
-
-void GLGizmoFdmSupports::update_model_object() const
-{
-    bool updated = false;
-    ModelObject* mo = m_c->selection_info()->model_object();
-    int idx = -1;
-    for (ModelVolume* mv : mo->volumes) {
-        if (! mv->is_model_part())
-            continue;
-        ++idx;
-        updated |= mv->m_supported_facets.set(*m_triangle_selectors[idx].get());
-    }
-
-    if (updated)
-        m_parent.post_event(SimpleEvent(EVT_GLCANVAS_SCHEDULE_BACKGROUND_PROCESS));
-}
-
-
-void GLGizmoFdmSupports::update_from_model_object()
-{
-    wxBusyCursor wait;
-
-    const ModelObject* mo = m_c->selection_info()->model_object();
-    m_triangle_selectors.clear();
-
-    int volume_id = -1;
-    for (const ModelVolume* mv : mo->volumes) {
-        if (! mv->is_model_part())
-            continue;
-
-        ++volume_id;
-
-        // This mesh does not account for the possible Z up SLA offset.
-        const TriangleMesh* mesh = &mv->mesh();
-
-        m_triangle_selectors.emplace_back(std::make_unique<TriangleSelectorGUI>(*mesh));
-        m_triangle_selectors.back()->deserialize(mv->m_supported_facets.get_data());
-    }
-}
-
-
-
-bool GLGizmoFdmSupports::is_mesh_point_clipped(const Vec3d& point) const
-{
-    if (m_c->object_clipper()->get_position() == 0.)
-        return false;
-
-    auto sel_info = m_c->selection_info();
-    int active_inst = m_c->selection_info()->get_active_instance();
-    const ModelInstance* mi = sel_info->model_object()->instances[active_inst];
-    const Transform3d& trafo = mi->get_transformation().get_matrix();
-
-    Vec3d transformed_point =  trafo * point;
-    transformed_point(2) += sel_info->get_sla_shift();
-    return m_c->object_clipper()->get_clipping_plane()->is_point_clipped(transformed_point);
-}
-
-
-// Following function is called from GLCanvas3D to inform the gizmo about a mouse/keyboard event.
-// The gizmo has an opportunity to react - if it does, it should return true so that the Canvas3D is
-// aware that the event was reacted to and stops trying to make different sense of it. If the gizmo
-// concludes that the event was not intended for it, it should return false.
-bool GLGizmoFdmSupports::gizmo_event(SLAGizmoEventType action, const Vec2d& mouse_position, bool shift_down, bool alt_down, bool control_down)
-{
-    if (action == SLAGizmoEventType::MouseWheelUp
-     || action == SLAGizmoEventType::MouseWheelDown) {
-        if (control_down) {
-            double pos = m_c->object_clipper()->get_position();
-            pos = action == SLAGizmoEventType::MouseWheelDown
-                      ? std::max(0., pos - 0.01)
-                      : std::min(1., pos + 0.01);
-            m_c->object_clipper()->set_position(pos, true);
-            return true;
-        }
-        else if (alt_down) {
-            m_cursor_radius = action == SLAGizmoEventType::MouseWheelDown
-                    ? std::max(m_cursor_radius - CursorRadiusStep, CursorRadiusMin)
-                    : std::min(m_cursor_radius + CursorRadiusStep, CursorRadiusMax);
-            m_parent.set_as_dirty();
-            return true;
-        }
-    }
-
-    if (action == SLAGizmoEventType::ResetClippingPlane) {
-        m_c->object_clipper()->set_position(-1., false);
-        return true;
-    }
-
-    if (action == SLAGizmoEventType::LeftDown
-     || action == SLAGizmoEventType::RightDown
-    || (action == SLAGizmoEventType::Dragging && m_button_down != Button::None)) {
-
-        if (m_triangle_selectors.empty())
-            return false;
-
-        FacetSupportType new_state = FacetSupportType::NONE;
-        if (! shift_down) {
-            if (action == SLAGizmoEventType::Dragging)
-                new_state = m_button_down == Button::Left
-                        ? FacetSupportType::ENFORCER
-                        : FacetSupportType::BLOCKER;
-            else
-                new_state = action == SLAGizmoEventType::LeftDown
-                        ? FacetSupportType::ENFORCER
-                        : FacetSupportType::BLOCKER;
-        }
-
-        const Camera& camera = wxGetApp().plater()->get_camera();
-        const Selection& selection = m_parent.get_selection();
-        const ModelObject* mo = m_c->selection_info()->model_object();
-        const ModelInstance* mi = mo->instances[selection.get_instance_idx()];
-        const Transform3d& instance_trafo = mi->get_transformation().get_matrix();
-
-        // List of mouse positions that will be used as seeds for painting.
-        std::vector<Vec2d> mouse_positions{mouse_position};
-
-        // In case current mouse position is far from the last one,
-        // add several positions from between into the list, so there
-        // are no gaps in the painted region.
-        {
-            if (m_last_mouse_position == Vec2d::Zero())
-                m_last_mouse_position = mouse_position;
-            // resolution describes minimal distance limit using circle radius
-            // as a unit (e.g., 2 would mean the patches will be touching).
-            double resolution = 0.7;
-            double diameter_px =  resolution  * m_cursor_radius * camera.get_zoom();
-            int patches_in_between = int(((mouse_position - m_last_mouse_position).norm() - diameter_px) / diameter_px);
-            if (patches_in_between > 0) {
-                Vec2d diff = (mouse_position - m_last_mouse_position)/(patches_in_between+1);
-                for (int i=1; i<=patches_in_between; ++i)
-                    mouse_positions.emplace_back(m_last_mouse_position + i*diff);
-            }
-        }
-        m_last_mouse_position = Vec2d::Zero(); // only actual hits should be saved
-
-        // Now "click" into all the prepared points and spill paint around them.
-        for (const Vec2d& mp : mouse_positions) {
-            std::vector<std::vector<std::pair<Vec3f, size_t>>> hit_positions_and_facet_ids;
-            bool clipped_mesh_was_hit = false;
-
-            Vec3f normal =  Vec3f::Zero();
-            Vec3f hit = Vec3f::Zero();
-            size_t facet = 0;
-            Vec3f closest_hit = Vec3f::Zero();
-            double closest_hit_squared_distance = std::numeric_limits<double>::max();
-            size_t closest_facet = 0;
-            int closest_hit_mesh_id = -1;
-
-            // Transformations of individual meshes
-            std::vector<Transform3d> trafo_matrices;
-
-            int mesh_id = -1;
-            // Cast a ray on all meshes, pick the closest hit and save it for the respective mesh
-            for (const ModelVolume* mv : mo->volumes) {
-                if (! mv->is_model_part())
-                    continue;
-
-                ++mesh_id;
-
-                trafo_matrices.push_back(instance_trafo * mv->get_matrix());
-                hit_positions_and_facet_ids.push_back(std::vector<std::pair<Vec3f, size_t>>());
-
-                if (m_c->raycaster()->raycasters()[mesh_id]->unproject_on_mesh(
-                           mp,
-                           trafo_matrices[mesh_id],
-                           camera,
-                           hit,
-                           normal,
-                           m_clipping_plane.get(),
-                           &facet))
-                {
-                    // In case this hit is clipped, skip it.
-                    if (is_mesh_point_clipped(hit.cast<double>())) {
-                        clipped_mesh_was_hit = true;
-                        continue;
-                    }
-
-                    // Is this hit the closest to the camera so far?
-                    double hit_squared_distance = (camera.get_position()-trafo_matrices[mesh_id]*hit.cast<double>()).squaredNorm();
-                    if (hit_squared_distance < closest_hit_squared_distance) {
-                        closest_hit_squared_distance = hit_squared_distance;
-                        closest_facet = facet;
-                        closest_hit_mesh_id = mesh_id;
-                        closest_hit = hit;
-                    }
-                }
-            }
-
-            bool dragging_while_painting = (action == SLAGizmoEventType::Dragging && m_button_down != Button::None);
-
-            // The mouse button click detection is enabled when there is a valid hit
-            // or when the user clicks the clipping plane. Missing the object entirely
-            // shall not capture the mouse.
-            if (closest_hit_mesh_id != -1 || clipped_mesh_was_hit) {
-                if (m_button_down == Button::None)
-                    m_button_down = ((action == SLAGizmoEventType::LeftDown) ? Button::Left : Button::Right);
-            }
-
-            if (closest_hit_mesh_id == -1) {
-                // In case we have no valid hit, we can return. The event will
-                // be stopped in following two cases:
-                //  1. clicking the clipping plane
-                //  2. dragging while painting (to prevent scene rotations and moving the object)
-                return clipped_mesh_was_hit
-                    || dragging_while_painting;
-            }
-
-            // Find respective mesh id.
-            mesh_id = -1;
-            for (const ModelVolume* mv : mo->volumes) {
-                if (! mv->is_model_part())
-                    continue;
-                ++mesh_id;
-                if (mesh_id == closest_hit_mesh_id)
-                    break;
-            }
-
-            const Transform3d& trafo_matrix = trafo_matrices[mesh_id];
-
-            // Calculate how far can a point be from the line (in mesh coords).
-            // FIXME: The scaling of the mesh can be non-uniform.
-            const Vec3d sf = Geometry::Transformation(trafo_matrix).get_scaling_factor();
-            const float avg_scaling = (sf(0) + sf(1) + sf(2))/3.;
-            const float limit = m_cursor_radius/avg_scaling;
-
-            // Calculate direction from camera to the hit (in mesh coords):
-            Vec3f camera_pos = (trafo_matrix.inverse() * camera.get_position()).cast<float>();
-            Vec3f dir = (closest_hit - camera_pos).normalized();
-
-            assert(mesh_id < int(m_triangle_selectors.size()));
-            m_triangle_selectors[mesh_id]->select_patch(closest_hit, closest_facet, camera_pos,
-                                              dir, limit, new_state);
-            m_last_mouse_position = mouse_position;
-        }
-
-        return true;
-    }
-
-    if ((action == SLAGizmoEventType::LeftUp || action == SLAGizmoEventType::RightUp)
-      && m_button_down != Button::None) {
-        // Take snapshot and update ModelVolume data.
-        wxString action_name = shift_down
-                ? _L("Remove selection")
-                : (m_button_down == Button::Left
-                   ? _L("Add supports")
-                   : _L("Block supports"));
-        activate_internal_undo_redo_stack(true);
-        Plater::TakeSnapshot(wxGetApp().plater(), action_name);
-        update_model_object();
-
-        m_button_down = Button::None;
-        m_last_mouse_position = Vec2d::Zero();
-        return true;
-    }
-
-    return false;
-}
-
-
-
-void GLGizmoFdmSupports::select_facets_by_angle(float threshold_deg, bool block)
-{
-    float threshold = (M_PI/180.)*threshold_deg;
-    const Selection& selection = m_parent.get_selection();
-    const ModelObject* mo = m_c->selection_info()->model_object();
-    const ModelInstance* mi = mo->instances[selection.get_instance_idx()];
-
-    int mesh_id = -1;
-    for (const ModelVolume* mv : mo->volumes) {
-        if (! mv->is_model_part())
-            continue;
-
-        ++mesh_id;
-
-        const Transform3d trafo_matrix = mi->get_matrix(true) * mv->get_matrix(true);
-        Vec3f down  = (trafo_matrix.inverse() * (-Vec3d::UnitZ())).cast<float>().normalized();
-        Vec3f limit = (trafo_matrix.inverse() * Vec3d(std::sin(threshold), 0, -std::cos(threshold))).cast<float>().normalized();
-
-        float dot_limit = limit.dot(down);
-
-        // Now calculate dot product of vert_direction and facets' normals.
-        int idx = -1;
-        for (const stl_facet& facet : mv->mesh().stl.facet_start) {
-            ++idx;
-            if (facet.normal.dot(down) > dot_limit)
-                m_triangle_selectors[mesh_id]->set_facet(idx,
-                                                         block
-                                                         ? FacetSupportType::BLOCKER
-                                                         : FacetSupportType::ENFORCER);
-        }
-    }
-
-    activate_internal_undo_redo_stack(true);
-
-    Plater::TakeSnapshot(wxGetApp().plater(), block ? _L("Block supports by angle")
-                                                    : _L("Add supports by angle"));
-    update_model_object();
-    m_parent.set_as_dirty();
-    m_setting_angle = false;
-}
-=======
->>>>>>> 9c59b4f9
 
 
 void GLGizmoFdmSupports::on_render_input_window(float x, float y, float bottom_limit)
