--- conflicted
+++ resolved
@@ -540,15 +540,6 @@
 
     const Selection& selection = m_parent.get_selection();
     auto plater = wxGetApp().plater();
-<<<<<<< HEAD
-=======
-    plater->take_snapshot(GUI::format(_u8L("Simplify %1%"), m_volume->name));
-    plater->clear_before_change_mesh(object_idx);
-
-    ModelVolume* mv = get_model_volume(selection, wxGetApp().model());
-    assert(mv == m_volume);
->>>>>>> 32ff20db
-
     plater->take_snapshot(_u8L("Simplify ") + create_volumes_name(m_volume_ids, selection));
     plater->clear_before_change_mesh(selection.get_object_idx());
 
