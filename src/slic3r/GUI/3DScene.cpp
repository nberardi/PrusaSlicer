#include <GL/glew.h>

#if ENABLE_SMOOTH_NORMALS
#include <igl/per_face_normals.h>
#include <igl/per_corner_normals.h>
#include <igl/per_vertex_normals.h>
#endif // ENABLE_SMOOTH_NORMALS

#include "3DScene.hpp"
#include "GLShader.hpp"
#include "GUI_App.hpp"
#if ENABLE_ENVIRONMENT_MAP || ENABLE_SINKING_CONTOURS
#include "Plater.hpp"
#endif // ENABLE_ENVIRONMENT_MAP || ENABLE_SINKING_CONTOURS

#include "libslic3r/ExtrusionEntity.hpp"
#include "libslic3r/ExtrusionEntityCollection.hpp"
#include "libslic3r/Geometry.hpp"
#include "libslic3r/Print.hpp"
#include "libslic3r/SLAPrint.hpp"
#include "libslic3r/Slicing.hpp"
#include "slic3r/GUI/BitmapCache.hpp"
#include "libslic3r/Format/STL.hpp"
#include "libslic3r/Utils.hpp"
#include "libslic3r/AppConfig.hpp"
#include "libslic3r/PresetBundle.hpp"
#include "libslic3r/ClipperUtils.hpp"
#if ENABLE_SINKING_CONTOURS
#include "libslic3r/Tesselate.hpp"
#endif // ENABLE_SINKING_CONTOURS

#include <stdio.h>
#include <stdlib.h>
#include <string.h>
#include <assert.h>

#include <boost/log/trivial.hpp>

#include <boost/filesystem/operations.hpp>
#include <boost/algorithm/string/predicate.hpp>

#include <Eigen/Dense>

#ifdef HAS_GLSAFE
void glAssertRecentCallImpl(const char* file_name, unsigned int line, const char* function_name)
{
#if defined(NDEBUG)
    // In release mode, only show OpenGL errors if sufficiently high loglevel.
    if (Slic3r::get_logging_level() < 5)
        return;
#endif // NDEBUG

    GLenum err = glGetError();
    if (err == GL_NO_ERROR)
        return;
    const char* sErr = 0;
    switch (err) {
    case GL_INVALID_ENUM:       sErr = "Invalid Enum";      break;
    case GL_INVALID_VALUE:      sErr = "Invalid Value";     break;
    // be aware that GL_INVALID_OPERATION is generated if glGetError is executed between the execution of glBegin and the corresponding execution of glEnd 
    case GL_INVALID_OPERATION:  sErr = "Invalid Operation"; break;
    case GL_STACK_OVERFLOW:     sErr = "Stack Overflow";    break;
    case GL_STACK_UNDERFLOW:    sErr = "Stack Underflow";   break;
    case GL_OUT_OF_MEMORY:      sErr = "Out Of Memory";     break;
    default:                    sErr = "Unknown";           break;
    }
    BOOST_LOG_TRIVIAL(error) << "OpenGL error in " << file_name << ":" << line << ", function " << function_name << "() : " << (int)err << " - " << sErr;
    assert(false);
}
#endif // HAS_GLSAFE

namespace Slic3r {

#if ENABLE_SMOOTH_NORMALS
static void smooth_normals_corner(TriangleMesh& mesh, std::vector<stl_normal>& normals)
{
    mesh.repair();

    using MapMatrixXfUnaligned = Eigen::Map<const Eigen::Matrix<float, Eigen::Dynamic, Eigen::Dynamic, Eigen::RowMajor | Eigen::DontAlign>>;
    using MapMatrixXiUnaligned = Eigen::Map<const Eigen::Matrix<int, Eigen::Dynamic, Eigen::Dynamic, Eigen::RowMajor | Eigen::DontAlign>>;

    std::vector<stl_normal> face_normals(mesh.stl.stats.number_of_facets);
    for (uint32_t i = 0; i < mesh.stl.stats.number_of_facets; ++i) {
        face_normals[i] = mesh.stl.facet_start[i].normal;
    }

    Eigen::MatrixXd vertices = MapMatrixXfUnaligned(mesh.its.vertices.front().data(),
        Eigen::Index(mesh.its.vertices.size()), 3).cast<double>();
    Eigen::MatrixXi indices = MapMatrixXiUnaligned(mesh.its.indices.front().data(),
        Eigen::Index(mesh.its.indices.size()), 3);
    Eigen::MatrixXd in_normals = MapMatrixXfUnaligned(face_normals.front().data(),
        Eigen::Index(face_normals.size()), 3).cast<double>();
    Eigen::MatrixXd out_normals;

    igl::per_corner_normals(vertices, indices, in_normals, 1.0, out_normals);

    normals = std::vector<stl_normal>(mesh.its.vertices.size());
    for (size_t i = 0; i < mesh.its.indices.size(); ++i) {
        for (size_t j = 0; j < 3; ++j) {
            normals[mesh.its.indices[i][j]] = out_normals.row(i * 3 + j).cast<float>();
        }
    }
}

static void smooth_normals_vertex(TriangleMesh& mesh, std::vector<stl_normal>& normals)
{
    mesh.repair();

    using MapMatrixXfUnaligned = Eigen::Map<const Eigen::Matrix<float, Eigen::Dynamic, Eigen::Dynamic, Eigen::RowMajor | Eigen::DontAlign>>;
    using MapMatrixXiUnaligned = Eigen::Map<const Eigen::Matrix<int, Eigen::Dynamic, Eigen::Dynamic, Eigen::RowMajor | Eigen::DontAlign>>;

    Eigen::MatrixXd vertices = MapMatrixXfUnaligned(mesh.its.vertices.front().data(),
        Eigen::Index(mesh.its.vertices.size()), 3).cast<double>();
    Eigen::MatrixXi indices = MapMatrixXiUnaligned(mesh.its.indices.front().data(),
        Eigen::Index(mesh.its.indices.size()), 3);
    Eigen::MatrixXd out_normals;

//    igl::per_vertex_normals(vertices, indices, igl::PER_VERTEX_NORMALS_WEIGHTING_TYPE_UNIFORM, out_normals);
//    igl::per_vertex_normals(vertices, indices, igl::PER_VERTEX_NORMALS_WEIGHTING_TYPE_AREA, out_normals);
    igl::per_vertex_normals(vertices, indices, igl::PER_VERTEX_NORMALS_WEIGHTING_TYPE_ANGLE, out_normals);
//    igl::per_vertex_normals(vertices, indices, igl::PER_VERTEX_NORMALS_WEIGHTING_TYPE_DEFAULT, out_normals);

    normals = std::vector<stl_normal>(mesh.its.vertices.size());
    for (size_t i = 0; i < static_cast<size_t>(out_normals.rows()); ++i) {
        normals[i] = out_normals.row(i).cast<float>();
    }
}
#endif // ENABLE_SMOOTH_NORMALS

#if ENABLE_TEXTURED_VOLUMES
#if ENABLE_SMOOTH_NORMALS
void GLIndexedVertexArray::load_mesh_full_shading(const TriangleMesh& mesh, bool smooth_normals)
#else
void GLIndexedVertexArray::load_mesh_full_shading(const TriangleMesh& mesh)
#endif // ENABLE_SMOOTH_NORMALS
{
    assert(!has_VBOs());

    release_geometry(); // should we allow to add a mesh to an existing one ?
    format = EFormat::PositionNormal; // at the moment TriangleMesh does not contain uvs

#if ENABLE_SMOOTH_NORMALS
    if (smooth_normals) {
        TriangleMesh new_mesh(mesh);
        std::vector<stl_normal> normals;
        smooth_normals_corner(new_mesh, normals);
//        smooth_normals_vertex(new_mesh, normals);

        interleaved_data.reserve(vertex_size_floats() * new_mesh.its.vertices.size());

        for (size_t i = 0; i < new_mesh.its.vertices.size(); ++i) {
            push_geometry(new_mesh.its.vertices[i], &normals[i]);
        }

        for (size_t i = 0; i < new_mesh.its.indices.size(); ++i) {
            const stl_triangle_vertex_indices& idx = new_mesh.its.indices[i];
            push_triangle(idx(0), idx(1), idx(2));
        }
    }
    else {
#endif // ENABLE_SMOOTH_NORMALS
        interleaved_data.reserve(3 * vertex_size_floats() * mesh.facets_count());

        unsigned int vertices_count = 0;
        for (int i = 0; i < (int)mesh.stl.stats.number_of_facets; ++i) {
            push_geometry(mesh.stl.facet_start[i]);
            push_triangle(vertices_count, vertices_count + 1, vertices_count + 2);
            vertices_count += 3;
        }
#if ENABLE_SMOOTH_NORMALS
    }
#endif // ENABLE_SMOOTH_NORMALS
}

void GLIndexedVertexArray::push_geometry(const Vec3f& position, const Vec3f* const normal, const Vec2f* const uv)
{
    assert(!has_VBOs());
    assert(normal == nullptr || (format == EFormat::PositionNormal || format == EFormat::PositionNormalUV));
    assert(uv == nullptr || (format == EFormat::PositionNormalUV || format == EFormat::PositionUV));

    size_t required_size = interleaved_data.size() + vertex_size_floats();
    if (required_size > interleaved_data.capacity())
        interleaved_data.reserve(next_highest_power_of_2(required_size));

    // position
    interleaved_data.emplace_back(position.x());
    interleaved_data.emplace_back(position.y());
    interleaved_data.emplace_back(position.z());

    // normal
    if (normal != nullptr) {
        interleaved_data.emplace_back(normal->x());
        interleaved_data.emplace_back(normal->y());
        interleaved_data.emplace_back(normal->z());
    }
    else if (format == EFormat::PositionNormal || format == EFormat::PositionNormalUV) {
        // default value for missing input normal
        interleaved_data.emplace_back(0.0f);
        interleaved_data.emplace_back(0.0f);
        interleaved_data.emplace_back(0.1f);
    }

    // uv
    if (uv != nullptr) {
        interleaved_data.emplace_back(uv->x());
        interleaved_data.emplace_back(uv->y());
    }
    else if (format == EFormat::PositionNormalUV || format == EFormat::PositionUV) {
        // default value for missing input uv
        interleaved_data.emplace_back(0.0f);
        interleaved_data.emplace_back(0.0f);
    }

    m_bounding_box.extend(position);
}

void GLIndexedVertexArray::push_geometry(const stl_facet& facet)
{
    push_geometry(facet.vertex[0], &facet.normal);
    push_geometry(facet.vertex[1], &facet.normal);
    push_geometry(facet.vertex[2], &facet.normal);
}

void GLIndexedVertexArray::push_triangle(unsigned int idx1, unsigned int idx2, unsigned int idx3)
{
    assert(!has_VBOs());

    size_t required_size = triangle_indices.size() + 3;
    if (required_size > triangle_indices.capacity())
        triangle_indices.reserve(next_highest_power_of_2(required_size));

    triangle_indices.emplace_back(idx1);
    triangle_indices.emplace_back(idx2);
    triangle_indices.emplace_back(idx3);
}

void GLIndexedVertexArray::push_quad(unsigned int idx1, unsigned int idx2, unsigned int idx3, unsigned int idx4)
{
    assert(!has_VBOs());

    size_t required_size = quad_indices.size() + 4;
    if (required_size > quad_indices.capacity())
        quad_indices.reserve(next_highest_power_of_2(required_size));

    quad_indices.emplace_back(idx1);
    quad_indices.emplace_back(idx2);
    quad_indices.emplace_back(idx3);
    quad_indices.emplace_back(idx4);
}

void GLIndexedVertexArray::finalize_geometry(bool opengl_initialized)
{
    assert(!has_VBOs());

    if (!opengl_initialized) {
        // Shrink the data vectors to conserve memory in case the data cannot be transfered to the OpenGL driver yet.
        shrink_to_fit();
        return;
    }

    if (!interleaved_data.empty()) {
        interleaved_data_size = interleaved_data.size();
        glsafe(::glGenBuffers(1, &interleaved_data_VBO_id));
        glsafe(::glBindBuffer(GL_ARRAY_BUFFER, interleaved_data_VBO_id));
        glsafe(::glBufferData(GL_ARRAY_BUFFER, interleaved_data_size * sizeof(float), interleaved_data.data(), GL_STATIC_DRAW));
        glsafe(::glBindBuffer(GL_ARRAY_BUFFER, 0));
        interleaved_data.clear();
    }
    if (!triangle_indices.empty()) {
        triangle_indices_size = triangle_indices.size();
        glsafe(::glGenBuffers(1, &triangle_indices_VBO_id));
        glsafe(::glBindBuffer(GL_ELEMENT_ARRAY_BUFFER, triangle_indices_VBO_id));
        glsafe(::glBufferData(GL_ELEMENT_ARRAY_BUFFER, triangle_indices_size * sizeof(unsigned int), triangle_indices.data(), GL_STATIC_DRAW));
        glsafe(::glBindBuffer(GL_ELEMENT_ARRAY_BUFFER, 0));
        triangle_indices.clear();
    }
    if (!quad_indices.empty()) {
        quad_indices_size = quad_indices.size();
        glsafe(::glGenBuffers(1, &quad_indices_VBO_id));
        glsafe(::glBindBuffer(GL_ELEMENT_ARRAY_BUFFER, quad_indices_VBO_id));
        glsafe(::glBufferData(GL_ELEMENT_ARRAY_BUFFER, quad_indices_size * sizeof(unsigned int), quad_indices.data(), GL_STATIC_DRAW));
        glsafe(::glBindBuffer(GL_ELEMENT_ARRAY_BUFFER, 0));
        quad_indices.clear();
    }
}

void GLIndexedVertexArray::release_cpu_geometry() {
    assert(!has_VBOs());

    interleaved_data.clear();
    triangle_indices.clear();
    quad_indices.clear();
    m_bounding_box.setEmpty();
}

void GLIndexedVertexArray::render() const
{
    render({ 0, triangle_indices_size }, { 0, quad_indices_size });
}

void GLIndexedVertexArray::render(const std::pair<size_t, size_t>& tverts_range, const std::pair<size_t, size_t>& qverts_range) const
{
    assert(has_VBOs());

    size_t stride = vertex_size_bytes();

    // Render using the Vertex Buffer Objects.
    glsafe(::glBindBuffer(GL_ARRAY_BUFFER, interleaved_data_VBO_id));
    glsafe(::glVertexPointer(3, GL_FLOAT, stride, (const void*)0));
    glsafe(::glEnableClientState(GL_VERTEX_ARRAY));

    if (has_normal()) {
        glsafe(::glNormalPointer(GL_FLOAT, stride, (const void*)normal_offset_bytes()));
        glsafe(::glEnableClientState(GL_NORMAL_ARRAY));
    }

    if (has_uv()) {
        glsafe(::glTexCoordPointer(2, GL_FLOAT, stride, (const void*)uv_offset_bytes()));
        glsafe(::glEnableClientState(GL_TEXTURE_COORD_ARRAY));
    }

    if (triangle_indices_size > 0) {
        glsafe(::glBindBuffer(GL_ELEMENT_ARRAY_BUFFER, triangle_indices_VBO_id));
        glsafe(::glDrawElements(GL_TRIANGLES, GLsizei(std::min(triangle_indices_size, tverts_range.second - tverts_range.first)), GL_UNSIGNED_INT, (const void*)(tverts_range.first * 3)));
        glsafe(::glBindBuffer(GL_ELEMENT_ARRAY_BUFFER, 0));
    }
    if (quad_indices_size > 0) {
        glsafe(::glBindBuffer(GL_ELEMENT_ARRAY_BUFFER, quad_indices_VBO_id));
        glsafe(::glDrawElements(GL_QUADS, GLsizei(std::min(quad_indices_size, qverts_range.second - qverts_range.first)), GL_UNSIGNED_INT, (const void*)(qverts_range.first * 4)));
        glsafe(::glBindBuffer(GL_ELEMENT_ARRAY_BUFFER, 0));
    }

    if (has_uv())
        glsafe(::glDisableClientState(GL_TEXTURE_COORD_ARRAY));

    if (has_normal())
        glsafe(::glDisableClientState(GL_VERTEX_ARRAY));

    glsafe(::glDisableClientState(GL_NORMAL_ARRAY));

    glsafe(::glBindBuffer(GL_ARRAY_BUFFER, 0));
}

size_t GLIndexedVertexArray::vertex_size_floats() const
{
    switch (format)
    {
    case EFormat::Position:         return 3;
    default:
    case EFormat::PositionNormal:   return 6;
    case EFormat::PositionUV:       return 5;
    case EFormat::PositionNormalUV: return 8;
    }
}

size_t GLIndexedVertexArray::normal_offset_floats() const
{
    switch (format)
    {
    case EFormat::PositionNormal:
    case EFormat::PositionNormalUV: return 3;
    default:
    {
        assert(false);
        return -1;
    }
    }
}

size_t GLIndexedVertexArray::uv_offset_floats() const
{
    switch (format)
    {
    case EFormat::PositionUV:       return 3;
    case EFormat::PositionNormalUV: return 6;
    default:
    {
        assert(false);
        return -1;
    }
    }
}

void GLIndexedVertexArray::release_VBOs()
{
    if (interleaved_data_VBO_id) {
        glsafe(::glDeleteBuffers(1, &interleaved_data_VBO_id));
        interleaved_data_VBO_id = 0;
    }
    if (triangle_indices_VBO_id) {
        glsafe(::glDeleteBuffers(1, &triangle_indices_VBO_id));
        triangle_indices_VBO_id = 0;
    }
    if (quad_indices_VBO_id) {
        glsafe(::glDeleteBuffers(1, &quad_indices_VBO_id));
        quad_indices_VBO_id = 0;
    }

    interleaved_data_size = 0;
    triangle_indices_size = 0;
    quad_indices_size = 0;
}
#else
#if ENABLE_SMOOTH_NORMALS
void GLIndexedVertexArray::load_mesh_full_shading(const TriangleMesh& mesh, bool smooth_normals)
#else
void GLIndexedVertexArray::load_mesh_full_shading(const TriangleMesh& mesh)
#endif // ENABLE_SMOOTH_NORMALS
{
    assert(triangle_indices.empty() && vertices_and_normals_interleaved_size == 0);
    assert(quad_indices.empty() && triangle_indices_size == 0);
    assert(vertices_and_normals_interleaved.size() % 6 == 0 && quad_indices_size == vertices_and_normals_interleaved.size());

#if ENABLE_SMOOTH_NORMALS
    if (smooth_normals) {
        TriangleMesh new_mesh(mesh);
        std::vector<stl_normal> normals;
        smooth_normals_corner(new_mesh, normals);
//        smooth_normals_vertex(new_mesh, normals);

        vertices_and_normals_interleaved.reserve(vertices_and_normals_interleaved.size() + 3 * 2 * new_mesh.its.vertices.size());
        for (size_t i = 0; i < new_mesh.its.vertices.size(); ++i) {
            const stl_vertex& v = new_mesh.its.vertices[i];
            const stl_normal& n = normals[i];
            push_geometry(v(0), v(1), v(2), n(0), n(1), n(2));
        }

        for (size_t i = 0; i < new_mesh.its.indices.size(); ++i) {
            const stl_triangle_vertex_indices& idx = new_mesh.its.indices[i];
            push_triangle(idx(0), idx(1), idx(2));
        }
    }
    else {
#endif // ENABLE_SMOOTH_NORMALS
        vertices_and_normals_interleaved.reserve(vertices_and_normals_interleaved.size() + 3 * 3 * 2 * mesh.facets_count());

        unsigned int vertices_count = 0;
        for (int i = 0; i < (int)mesh.stl.stats.number_of_facets; ++i) {
            const stl_facet& facet = mesh.stl.facet_start[i];
            for (int j = 0; j < 3; ++j)
                push_geometry(facet.vertex[j](0), facet.vertex[j](1), facet.vertex[j](2), facet.normal(0), facet.normal(1), facet.normal(2));

            push_triangle(vertices_count, vertices_count + 1, vertices_count + 2);
            vertices_count += 3;
        }
#if ENABLE_SMOOTH_NORMALS
    }
#endif // ENABLE_SMOOTH_NORMALS
}

void GLIndexedVertexArray::finalize_geometry(bool opengl_initialized)
{
    assert(vertices_and_normals_interleaved_VBO_id == 0);
    assert(triangle_indices_VBO_id == 0);
    assert(quad_indices_VBO_id == 0);

	if (! opengl_initialized) {
		// Shrink the data vectors to conserve memory in case the data cannot be transfered to the OpenGL driver yet.
		shrink_to_fit();
		return;
	}

    if (! vertices_and_normals_interleaved.empty()) {
        glsafe(::glGenBuffers(1, &vertices_and_normals_interleaved_VBO_id));
        glsafe(::glBindBuffer(GL_ARRAY_BUFFER, vertices_and_normals_interleaved_VBO_id));
        glsafe(::glBufferData(GL_ARRAY_BUFFER, vertices_and_normals_interleaved.size() * 4, vertices_and_normals_interleaved.data(), GL_STATIC_DRAW));
        glsafe(::glBindBuffer(GL_ARRAY_BUFFER, 0));
        vertices_and_normals_interleaved.clear();
    }
    if (! triangle_indices.empty()) {
        glsafe(::glGenBuffers(1, &triangle_indices_VBO_id));
        glsafe(::glBindBuffer(GL_ELEMENT_ARRAY_BUFFER, triangle_indices_VBO_id));
        glsafe(::glBufferData(GL_ELEMENT_ARRAY_BUFFER, triangle_indices.size() * 4, triangle_indices.data(), GL_STATIC_DRAW));
        glsafe(::glBindBuffer(GL_ELEMENT_ARRAY_BUFFER, 0));
        triangle_indices.clear();
    }
    if (! quad_indices.empty()) {
        glsafe(::glGenBuffers(1, &quad_indices_VBO_id));
        glsafe(::glBindBuffer(GL_ELEMENT_ARRAY_BUFFER, quad_indices_VBO_id));
        glsafe(::glBufferData(GL_ELEMENT_ARRAY_BUFFER, quad_indices.size() * 4, quad_indices.data(), GL_STATIC_DRAW));
        glsafe(::glBindBuffer(GL_ELEMENT_ARRAY_BUFFER, 0));
        quad_indices.clear();
    }
}

void GLIndexedVertexArray::release_geometry()
{
    if (vertices_and_normals_interleaved_VBO_id) {
        glsafe(::glDeleteBuffers(1, &vertices_and_normals_interleaved_VBO_id));
        vertices_and_normals_interleaved_VBO_id = 0;
    }
    if (triangle_indices_VBO_id) {
        glsafe(::glDeleteBuffers(1, &triangle_indices_VBO_id));
        triangle_indices_VBO_id = 0;
    }
    if (quad_indices_VBO_id) {
        glsafe(::glDeleteBuffers(1, &quad_indices_VBO_id));
        quad_indices_VBO_id = 0;
    }
    clear();
}

void GLIndexedVertexArray::render() const
{
    assert(vertices_and_normals_interleaved_VBO_id != 0);
    assert(triangle_indices_VBO_id != 0 || quad_indices_VBO_id != 0);

    glsafe(::glBindBuffer(GL_ARRAY_BUFFER, vertices_and_normals_interleaved_VBO_id));
    glsafe(::glVertexPointer(3, GL_FLOAT, 6 * sizeof(float), (const void*)(3 * sizeof(float))));
    glsafe(::glNormalPointer(GL_FLOAT, 6 * sizeof(float), nullptr));

    glsafe(::glEnableClientState(GL_VERTEX_ARRAY));
    glsafe(::glEnableClientState(GL_NORMAL_ARRAY));

    // Render using the Vertex Buffer Objects.
    if (triangle_indices_size > 0) {
        glsafe(::glBindBuffer(GL_ELEMENT_ARRAY_BUFFER, triangle_indices_VBO_id));
        glsafe(::glDrawElements(GL_TRIANGLES, GLsizei(triangle_indices_size), GL_UNSIGNED_INT, nullptr));
        glsafe(glBindBuffer(GL_ELEMENT_ARRAY_BUFFER, 0));
    }
    if (quad_indices_size > 0) {
        glsafe(::glBindBuffer(GL_ELEMENT_ARRAY_BUFFER, quad_indices_VBO_id));
        glsafe(::glDrawElements(GL_QUADS, GLsizei(quad_indices_size), GL_UNSIGNED_INT, nullptr));
        glsafe(glBindBuffer(GL_ELEMENT_ARRAY_BUFFER, 0));
    }

    glsafe(::glDisableClientState(GL_VERTEX_ARRAY));
    glsafe(::glDisableClientState(GL_NORMAL_ARRAY));

    glsafe(::glBindBuffer(GL_ARRAY_BUFFER, 0));
}

void GLIndexedVertexArray::render(
    const std::pair<size_t, size_t>& tverts_range,
    const std::pair<size_t, size_t>& qverts_range) const
{
    assert(vertices_and_normals_interleaved_VBO_id != 0);
    assert(triangle_indices_VBO_id != 0 || quad_indices_VBO_id != 0);

    // Render using the Vertex Buffer Objects.
    glsafe(::glBindBuffer(GL_ARRAY_BUFFER, vertices_and_normals_interleaved_VBO_id));
    glsafe(::glVertexPointer(3, GL_FLOAT, 6 * sizeof(float), (const void*)(3 * sizeof(float))));
    glsafe(::glNormalPointer(GL_FLOAT, 6 * sizeof(float), nullptr));

    glsafe(::glEnableClientState(GL_VERTEX_ARRAY));
    glsafe(::glEnableClientState(GL_NORMAL_ARRAY));

    if (triangle_indices_size > 0) {
        glsafe(::glBindBuffer(GL_ELEMENT_ARRAY_BUFFER, triangle_indices_VBO_id));
        glsafe(::glDrawElements(GL_TRIANGLES, GLsizei(std::min(triangle_indices_size, tverts_range.second - tverts_range.first)), GL_UNSIGNED_INT, (const void*)(tverts_range.first * 4)));
        glsafe(::glBindBuffer(GL_ELEMENT_ARRAY_BUFFER, 0));
    }
    if (quad_indices_size > 0) {
        glsafe(::glBindBuffer(GL_ELEMENT_ARRAY_BUFFER, quad_indices_VBO_id));
        glsafe(::glDrawElements(GL_QUADS, GLsizei(std::min(quad_indices_size, qverts_range.second - qverts_range.first)), GL_UNSIGNED_INT, (const void*)(qverts_range.first * 4)));
        glsafe(::glBindBuffer(GL_ELEMENT_ARRAY_BUFFER, 0));
    }

    glsafe(::glDisableClientState(GL_VERTEX_ARRAY));
    glsafe(::glDisableClientState(GL_NORMAL_ARRAY));
    
    glsafe(::glBindBuffer(GL_ARRAY_BUFFER, 0));
}
#endif // ENABLE_TEXTURED_VOLUMES

#if ENABLE_SINKING_CONTOURS
const float GLVolume::SinkingContours::HalfWidth = 0.25f;

void GLVolume::SinkingContours::render()
{
    update();

    glsafe(::glPushMatrix());
    glsafe(::glTranslated(m_shift.x(), m_shift.y(), m_shift.z()));
    m_model.render();
    glsafe(::glPopMatrix());
}

void GLVolume::SinkingContours::update()
{
    int object_idx = m_parent.object_idx();
    Model& model = GUI::wxGetApp().plater()->model();

    if (0 <= object_idx && object_idx < (int)model.objects.size() && m_parent.is_sinking() && !m_parent.is_below_printbed()) {
        const BoundingBoxf3& box = m_parent.transformed_convex_hull_bounding_box();
        if (!m_old_box.size().isApprox(box.size()) || m_old_box.min.z() != box.min.z()) {
            m_old_box = box;
            m_shift = Vec3d::Zero();

            const TriangleMesh& mesh = model.objects[object_idx]->volumes[m_parent.volume_idx()]->mesh();
            assert(mesh.has_shared_vertices());

            m_model.reset();
            GUI::GLModel::InitializationData init_data;
            MeshSlicingParams slicing_params;
            slicing_params.trafo = m_parent.world_matrix();
            Polygons polygons = union_(slice_mesh(mesh.its, 0.0f, slicing_params));
            for (Polygon& polygon : polygons) {
                if (polygon.is_clockwise())
                    polygon.reverse();
                Polygons outer_polys = offset(polygon, float(scale_(HalfWidth)));
                assert(outer_polys.size() == 1);
                if (outer_polys.empty())
                    // no outer contour, skip
                    continue;

                ExPolygon expoly(std::move(outer_polys.front()));
                expoly.holes = offset(polygon, -float(scale_(HalfWidth)));
                polygons_reverse(expoly.holes);

                GUI::GLModel::InitializationData::Entity entity;
                entity.type = GUI::GLModel::PrimitiveType::Triangles;
                const std::vector<Vec3d> triangulation = triangulate_expolygon_3d(expoly);
                for (const Vec3d& v : triangulation) {
                    entity.positions.emplace_back(v.cast<float>() + Vec3f(0.0f, 0.0f, 0.015f)); // add a small positive z to avoid z-fighting
                    entity.normals.emplace_back(Vec3f::UnitZ());
                    const size_t positions_count = entity.positions.size();
                    if (positions_count % 3 == 0) {
                        entity.indices.emplace_back(positions_count - 3);
                        entity.indices.emplace_back(positions_count - 2);
                        entity.indices.emplace_back(positions_count - 1);
                    }
                }
                init_data.entities.emplace_back(entity);
            }

            m_model.init_from(init_data);
        }
        else
            m_shift = box.center() - m_old_box.center();
    }
    else
        m_model.reset();
}
#endif // ENABLE_SINKING_CONTOURS

const std::array<float, 4> GLVolume::SELECTED_COLOR = { 0.0f, 1.0f, 0.0f, 1.0f };
const std::array<float, 4> GLVolume::HOVER_SELECT_COLOR = { 0.4f, 0.9f, 0.1f, 1.0f };
const std::array<float, 4> GLVolume::HOVER_DESELECT_COLOR = { 1.0f, 0.75f, 0.75f, 1.0f };
const std::array<float, 4> GLVolume::OUTSIDE_COLOR = { 0.0f, 0.38f, 0.8f, 1.0f };
const std::array<float, 4> GLVolume::SELECTED_OUTSIDE_COLOR = { 0.19f, 0.58f, 1.0f, 1.0f };
const std::array<float, 4> GLVolume::DISABLED_COLOR = { 0.25f, 0.25f, 0.25f, 1.0f };
const std::array<float, 4> GLVolume::SLA_SUPPORT_COLOR = { 0.75f, 0.75f, 0.75f, 1.0f };
const std::array<float, 4> GLVolume::SLA_PAD_COLOR = { 0.0f, 0.2f, 0.0f, 1.0f };
const std::array<float, 4> GLVolume::NEUTRAL_COLOR = { 0.9f, 0.9f, 0.9f, 1.0f };
const std::array<std::array<float, 4>, 4> GLVolume::MODEL_COLOR = { {
    { 1.0f, 1.0f, 0.0f, 1.f },
    { 1.0f, 0.5f, 0.5f, 1.f },
    { 0.5f, 1.0f, 0.5f, 1.f },
    { 0.5f, 0.5f, 1.0f, 1.f }
} };

GLVolume::GLVolume(float r, float g, float b, float a)
    : m_transformed_bounding_box_dirty(true)
    , m_sla_shift_z(0.0)
    , m_transformed_convex_hull_bounding_box_dirty(true)
#if ENABLE_SINKING_CONTOURS
    , m_sinking_contours(*this)
#endif // ENABLE_SINKING_CONTOURS
    // geometry_id == 0 -> invalid
    , geometry_id(std::pair<size_t, size_t>(0, 0))
    , extruder_id(0)
    , selected(false)
    , disabled(false)
    , printable(true)
    , is_active(true)
    , zoom_to_volumes(true)
    , shader_outside_printer_detection_enabled(false)
    , is_outside(false)
    , hover(HS_None)
    , is_modifier(false)
    , is_wipe_tower(false)
    , is_extrusion_path(false)
    , force_transparent(false)
    , force_native_color(false)
    , force_neutral_color(false)
#if ENABLE_SINKING_CONTOURS
    , force_sinking_contours(false)
#endif // ENABLE_SINKING_CONTOURS
    , tverts_range(0, size_t(-1))
    , qverts_range(0, size_t(-1))
{
    color = { r, g, b, a };
    set_render_color(color);
}

void GLVolume::set_render_color(float r, float g, float b, float a)
{
    render_color = { r, g, b, a };
}

void GLVolume::set_render_color(const std::array<float, 4>& rgba)
{
    render_color = rgba;
}

void GLVolume::set_render_color()
{
    bool outside = is_outside || is_below_printbed();

    if (force_native_color || force_neutral_color) {
        if (outside && shader_outside_printer_detection_enabled)
            set_render_color(OUTSIDE_COLOR);
        else {
            if (force_native_color)
                set_render_color(color);
            else
                set_render_color(NEUTRAL_COLOR);
        }
    }
    else {
        if (hover == HS_Select)
            set_render_color(HOVER_SELECT_COLOR);
        else if (hover == HS_Deselect)
            set_render_color(HOVER_DESELECT_COLOR);
        else if (selected)
            set_render_color(outside ? SELECTED_OUTSIDE_COLOR : SELECTED_COLOR);
        else if (disabled)
            set_render_color(DISABLED_COLOR);
        else if (outside && shader_outside_printer_detection_enabled)
            set_render_color(OUTSIDE_COLOR);
        else
            set_render_color(color);
    }

    if (!printable) {
        render_color[0] /= 4;
        render_color[1] /= 4;
        render_color[2] /= 4;
    }

    if (force_transparent)
        render_color[3] = color[3];
}

void GLVolume::set_color_from_model_volume(const ModelVolume& model_volume)
{
    if (model_volume.is_negative_volume()) {
        color[0] = 0.2f;
        color[1] = 0.2f;
        color[2] = 0.2f;
    }
    else if (model_volume.is_modifier()) {
        color[0] = 0.2f;
        color[1] = 1.0f;
        color[2] = 0.2f;
    }
    else if (model_volume.is_support_blocker()) {
        color[0] = 1.0f;
        color[1] = 0.2f;
        color[2] = 0.2f;
    }
    else if (model_volume.is_support_enforcer()) {
        color[0] = 0.2f;
        color[1] = 0.2f;
        color[2] = 1.0f;
    }
    color[3] = model_volume.is_model_part() ? 1.f : 0.5f;
}

Transform3d GLVolume::world_matrix() const
{
    Transform3d m = m_instance_transformation.get_matrix() * m_volume_transformation.get_matrix();
    m.translation()(2) += m_sla_shift_z;
    return m;
}

bool GLVolume::is_left_handed() const
{
    const Vec3d &m1 = m_instance_transformation.get_mirror();
    const Vec3d &m2 = m_volume_transformation.get_mirror();
    return m1.x() * m1.y() * m1.z() * m2.x() * m2.y() * m2.z() < 0.;
}

const BoundingBoxf3& GLVolume::transformed_bounding_box() const
{
    const BoundingBoxf3& box = bounding_box();
    assert(box.defined || box.min(0) >= box.max(0) || box.min(1) >= box.max(1) || box.min(2) >= box.max(2));

    BoundingBoxf3* transformed_bounding_box = const_cast<BoundingBoxf3*>(&m_transformed_bounding_box);
    bool* transformed_bounding_box_dirty = const_cast<bool*>(&m_transformed_bounding_box_dirty);
    if (*transformed_bounding_box_dirty) {
        *transformed_bounding_box = box.transformed(world_matrix());
        *transformed_bounding_box_dirty = false;
    }
    return *transformed_bounding_box;
}

const BoundingBoxf3& GLVolume::transformed_convex_hull_bounding_box() const
{
    BoundingBoxf3* transformed_convex_hull_bbox = const_cast<BoundingBoxf3*>(&m_transformed_convex_hull_bounding_box);
    bool* transformed_convex_hull_bbox_dirty = const_cast<bool*>(&m_transformed_convex_hull_bounding_box_dirty);
    if (*transformed_convex_hull_bbox_dirty) {
        *transformed_convex_hull_bbox = transformed_convex_hull_bounding_box(world_matrix());
        *transformed_convex_hull_bbox_dirty = false;
    }
    return *transformed_convex_hull_bbox;
}

BoundingBoxf3 GLVolume::transformed_convex_hull_bounding_box(const Transform3d &trafo) const
{
	return (m_convex_hull && m_convex_hull->stl.stats.number_of_facets > 0) ? 
		m_convex_hull->transformed_bounding_box(trafo) :
        bounding_box().transformed(trafo);
}

void GLVolume::set_range(double min_z, double max_z)
{
    qverts_range.first = 0;
    qverts_range.second = indexed_vertex_array.quad_indices_size;
    tverts_range.first = 0;
    tverts_range.second = indexed_vertex_array.triangle_indices_size;
    if (! print_zs.empty()) {
        // The Z layer range is specified.
        // First test whether the Z span of this object is not out of (min_z, max_z) completely.
        if (print_zs.front() > max_z || print_zs.back() < min_z) {
            qverts_range.second = 0;
            tverts_range.second = 0;
        } else {
            // Then find the lowest layer to be displayed.
            size_t i = 0;
            for (; i < print_zs.size() && print_zs[i] < min_z; ++ i);
            if (i == print_zs.size()) {
                // This shall not happen.
                qverts_range.second = 0;
                tverts_range.second = 0;
            } else {
                // Remember start of the layer.
                qverts_range.first = offsets[i * 2];
                tverts_range.first = offsets[i * 2 + 1];
                // Some layers are above $min_z. Which?
                for (; i < print_zs.size() && print_zs[i] <= max_z; ++ i);
                if (i < print_zs.size()) {
                    qverts_range.second = offsets[i * 2];
                    tverts_range.second = offsets[i * 2 + 1];
                }
            }
        }
    }
}

void GLVolume::render() const
{
    if (!is_active)
        return;

    if (is_left_handed())
        glFrontFace(GL_CW);
    glsafe(::glCullFace(GL_BACK));
    glsafe(::glPushMatrix());
    glsafe(::glMultMatrixd(world_matrix().data()));

    indexed_vertex_array.render(tverts_range, qverts_range);

    glsafe(::glPopMatrix());
    if (is_left_handed())
        glFrontFace(GL_CCW);
}

bool GLVolume::is_sla_support() const { return composite_id.volume_id == -int(slaposSupportTree); }
bool GLVolume::is_sla_pad() const { return composite_id.volume_id == -int(slaposPad); }

bool GLVolume::is_sinking() const
{
    if (is_modifier || GUI::wxGetApp().preset_bundle->printers.get_edited_preset().printer_technology() == ptSLA)
        return false;
    const BoundingBoxf3& box = transformed_convex_hull_bounding_box();
    return box.min.z() < SINKING_Z_THRESHOLD && box.max.z() >= SINKING_Z_THRESHOLD;
}

bool GLVolume::is_below_printbed() const
{
    return transformed_convex_hull_bounding_box().max(2) < 0.0;
}

#if ENABLE_SINKING_CONTOURS
void GLVolume::render_sinking_contours()
{
    m_sinking_contours.render();
}
#endif // ENABLE_SINKING_CONTOURS

#if ENABLE_TEXTURED_VOLUMES
void GLTexturesManager::update_from_model(const Model& model)
{
    std::vector<std::string> names = model.textures_manager.get_texture_names();

    // check for newly added textures
    for (const std::string& name : names) {
        auto it = std::find_if(m_textures.begin(), m_textures.end(), [&name](const TexItem& item) { return item.name == name; });
        if (it == m_textures.end()) {
            std::shared_ptr<GUI::GLTexture> texture = std::make_shared<GUI::GLTexture>();
            const TextureData& data = model.textures_manager.get_texture_data(name);
            texture->set_source(model.textures_manager.get_texture_source(name));
            if (data.is_valid()) {
                bool res = texture->load_from_png_buffer(data.data, true, GUI::GLTexture::ECompressionType::SingleThreaded, true);
                if (res) {
                    TexItem item = { name, texture };
                    m_textures.emplace_back(item);
                }
            }
        }
    }

    // check for removed textures
    size_t i = 0;
    while (i < m_textures.size()) {
        TexItem& item = m_textures[i];

        auto it = std::find_if(names.begin(), names.end(), [&item](const std::string& name) { return name == item.name; });
        if (it == names.end()) {
            m_textures.erase(m_textures.begin() + i);
            --i;
        }
        ++i;
    }

#if ENABLE_GLTEXTURES_MANAGER_DEBUG
    output_content();
#endif // ENABLE_GLTEXTURES_MANAGER_DEBUG
}

unsigned int GLTexturesManager::get_texture_id(const std::string& name) const
{
    for (const TexItem& item : m_textures) {
        if (name == item.name)
            return item.texture->get_id();
    }
    return 0;
}

#if ENABLE_GLTEXTURES_MANAGER_DEBUG
void GLTexturesManager::output_content() const
{
    std::cout << "\GLTexturesManager content\n";
    std::cout << "=======================\n";

    if (m_textures.empty())
        std::cout << "empty\n";
    else {
        for (const TexItem& item : m_textures) {
            std::cout << item.name << "\n";
        }
    }

    std::cout << "=======================\n\n";
}
#endif // ENABLE_GLTEXTURES_MANAGER_DEBUG
#endif // ENABLE_TEXTURED_VOLUMES

std::vector<int> GLVolumeCollection::load_object(
    const ModelObject       *model_object,
    int                      obj_idx,
    const std::vector<int>  &instance_idxs,
    const std::string       &color_by,
    bool 					 opengl_initialized)
{
    std::vector<int> volumes_idx;
    for (int volume_idx = 0; volume_idx < int(model_object->volumes.size()); ++volume_idx)
        for (int instance_idx : instance_idxs)
            volumes_idx.emplace_back(GLVolumeCollection::load_object_volume(model_object, obj_idx, volume_idx, instance_idx, color_by, opengl_initialized));
    return volumes_idx;
}

int GLVolumeCollection::load_object_volume(
    const ModelObject   *model_object,
    int                  obj_idx,
    int                  volume_idx,
    int                  instance_idx,
    const std::string   &color_by,
    bool 				 opengl_initialized)
{
    const ModelVolume   *model_volume = model_object->volumes[volume_idx];
    const int            extruder_id  = model_volume->extruder_id();
    const ModelInstance *instance 	  = model_object->instances[instance_idx];
    const TriangleMesh  &mesh 		  = model_volume->mesh();
    std::array<float, 4> color = GLVolume::MODEL_COLOR[((color_by == "volume") ? volume_idx : obj_idx) % 4];
    color[3] = model_volume->is_model_part() ? 1.f : 0.5f;
    volumes.emplace_back(new GLVolume(color));
    GLVolume& v = *volumes.back();
    v.set_color_from_model_volume(*model_volume);
#if ENABLE_SMOOTH_NORMALS
    v.indexed_vertex_array.load_mesh(mesh, true);
#else
    v.indexed_vertex_array.load_mesh(mesh);
#endif // ENABLE_SMOOTH_NORMALS
    v.indexed_vertex_array.finalize_geometry(opengl_initialized);
    v.composite_id = GLVolume::CompositeID(obj_idx, volume_idx, instance_idx);
    if (model_volume->is_model_part())
    {
        // GLVolume will reference a convex hull from model_volume!
        v.set_convex_hull(model_volume->get_convex_hull_shared_ptr());
        if (extruder_id != -1)
            v.extruder_id = extruder_id;
    }
    v.is_modifier = !model_volume->is_model_part();
    v.shader_outside_printer_detection_enabled = model_volume->is_model_part();
    v.set_instance_transformation(instance->get_transformation());
    v.set_volume_transformation(model_volume->get_transformation());

    return int(volumes.size() - 1);
}

// Load SLA auxiliary GLVolumes (for support trees or pad).
// This function produces volumes for multiple instances in a single shot,
// as some object specific mesh conversions may be expensive.
void GLVolumeCollection::load_object_auxiliary(
    const SLAPrintObject 		   *print_object,
    int                             obj_idx,
    // pairs of <instance_idx, print_instance_idx>
    const std::vector<std::pair<size_t, size_t>>& instances,
    SLAPrintObjectStep              milestone,
    // Timestamp of the last change of the milestone
    size_t                          timestamp,
    bool 				 			opengl_initialized)
{
    assert(print_object->is_step_done(milestone));
    Transform3d  mesh_trafo_inv = print_object->trafo().inverse();
    // Get the support mesh.
    TriangleMesh mesh = print_object->get_mesh(milestone);
    mesh.transform(mesh_trafo_inv);
    // Convex hull is required for out of print bed detection.
    TriangleMesh convex_hull = mesh.convex_hull_3d();
    for (const std::pair<size_t, size_t>& instance_idx : instances) {
        const ModelInstance& model_instance = *print_object->model_object()->instances[instance_idx.first];
        volumes.emplace_back(new GLVolume((milestone == slaposPad) ? GLVolume::SLA_PAD_COLOR : GLVolume::SLA_SUPPORT_COLOR));
        GLVolume& v = *volumes.back();
#if ENABLE_SMOOTH_NORMALS
        v.indexed_vertex_array.load_mesh(mesh, true);
#else
        v.indexed_vertex_array.load_mesh(mesh);
#endif // ENABLE_SMOOTH_NORMALS
        v.indexed_vertex_array.finalize_geometry(opengl_initialized);
        v.composite_id = GLVolume::CompositeID(obj_idx, -int(milestone), (int)instance_idx.first);
        v.geometry_id = std::pair<size_t, size_t>(timestamp, model_instance.id().id);
        // Create a copy of the convex hull mesh for each instance. Use a move operator on the last instance.
        if (&instance_idx == &instances.back())
            v.set_convex_hull(std::move(convex_hull));
        else
            v.set_convex_hull(convex_hull);
        v.is_modifier = false;
        v.shader_outside_printer_detection_enabled = (milestone == slaposSupportTree);
        v.set_instance_transformation(model_instance.get_transformation());
        // Leave the volume transformation at identity.
        // v.set_volume_transformation(model_volume->get_transformation());
    }
}

int GLVolumeCollection::load_wipe_tower_preview(
    int obj_idx, float pos_x, float pos_y, float width, float depth, float height,
    float rotation_angle, bool size_unknown, float brim_width, bool opengl_initialized)
{
    if (depth < 0.01f)
        return int(volumes.size() - 1);
    if (height == 0.0f)
        height = 0.1f;

    TriangleMesh mesh;
    std::array<float, 4> color = { 0.5f, 0.5f, 0.0f, 1.0f };

    // In case we don't know precise dimensions of the wipe tower yet, we'll draw
    // the box with different color with one side jagged:
    if (size_unknown) {
        color[0] = 0.9f;
        color[1] = 0.6f;

        // Too narrow tower would interfere with the teeth. The estimate is not precise anyway.
        depth = std::max(depth, 10.f);
        float min_width = 30.f;
        // We'll now create the box with jagged edge. y-coordinates of the pre-generated model
        // are shifted so that the front edge has y=0 and centerline of the back edge has y=depth:
        Pointf3s points;
        std::vector<Vec3i> facets;
        float out_points_idx[][3] = { { 0, -depth, 0 }, { 0, 0, 0 }, { 38.453f, 0, 0 }, { 61.547f, 0, 0 }, { 100.0f, 0, 0 }, { 100.0f, -depth, 0 }, { 55.7735f, -10.0f, 0 }, { 44.2265f, 10.0f, 0 },
        { 38.453f, 0, 1 }, { 0, 0, 1 }, { 0, -depth, 1 }, { 100.0f, -depth, 1 }, { 100.0f, 0, 1 }, { 61.547f, 0, 1 }, { 55.7735f, -10.0f, 1 }, { 44.2265f, 10.0f, 1 } };
        int out_facets_idx[][3] = { { 0, 1, 2 }, { 3, 4, 5 }, { 6, 5, 0 }, { 3, 5, 6 }, { 6, 2, 7 }, { 6, 0, 2 }, { 8, 9, 10 }, { 11, 12, 13 }, { 10, 11, 14 }, { 14, 11, 13 }, { 15, 8, 14 },
                                   {8, 10, 14}, {3, 12, 4}, {3, 13, 12}, {6, 13, 3}, {6, 14, 13}, {7, 14, 6}, {7, 15, 14}, {2, 15, 7}, {2, 8, 15}, {1, 8, 2}, {1, 9, 8},
                                   {0, 9, 1}, {0, 10, 9}, {5, 10, 0}, {5, 11, 10}, {4, 11, 5}, {4, 12, 11} };
        for (int i = 0; i < 16; ++i)
            points.emplace_back(out_points_idx[i][0] / (100.f / min_width),
                                out_points_idx[i][1] + depth, out_points_idx[i][2]);
        for (int i = 0; i < 28; ++i)
            facets.emplace_back(out_facets_idx[i][0],
                                out_facets_idx[i][1],
                                out_facets_idx[i][2]);
        TriangleMesh tooth_mesh(points, facets);

        // We have the mesh ready. It has one tooth and width of min_width. We will now
        // append several of these together until we are close to the required width
        // of the block. Than we can scale it precisely.
        size_t n = std::max(1, int(width / min_width)); // How many shall be merged?
        for (size_t i = 0; i < n; ++i) {
            mesh.merge(tooth_mesh);
            tooth_mesh.translate(min_width, 0.f, 0.f);
        }

        mesh.scale(Vec3d(width / (n * min_width), 1.f, height)); // Scaling to proper width
    }
    else
        mesh = make_cube(width, depth, height);

    // We'll make another mesh to show the brim (fixed layer height):
    TriangleMesh brim_mesh = make_cube(width + 2.f * brim_width, depth + 2.f * brim_width, 0.2f);
    brim_mesh.translate(-brim_width, -brim_width, 0.f);
    mesh.merge(brim_mesh);

    volumes.emplace_back(new GLVolume(color));
    GLVolume& v = *volumes.back();
    v.indexed_vertex_array.load_mesh(mesh);
    v.indexed_vertex_array.finalize_geometry(opengl_initialized);
    v.set_volume_offset(Vec3d(pos_x, pos_y, 0.0));
    v.set_volume_rotation(Vec3d(0., 0., (M_PI / 180.) * rotation_angle));
    v.composite_id = GLVolume::CompositeID(obj_idx, 0, 0);
    v.geometry_id.first = 0;
    v.geometry_id.second = wipe_tower_instance_id().id;
    v.is_wipe_tower = true;
    v.shader_outside_printer_detection_enabled = !size_unknown;
    return int(volumes.size() - 1);
}

GLVolume* GLVolumeCollection::new_toolpath_volume(const std::array<float, 4>& rgba, size_t reserve_vbo_floats)
{
	GLVolume *out = new_nontoolpath_volume(rgba, reserve_vbo_floats);
	out->is_extrusion_path = true;
	return out;
}

GLVolume* GLVolumeCollection::new_nontoolpath_volume(const std::array<float, 4>& rgba, size_t reserve_vbo_floats)
{
	GLVolume *out = new GLVolume(rgba);
	out->is_extrusion_path = false;
    // Reserving number of vertices (3x position + 3x color)
#if ENABLE_TEXTURED_VOLUMES
    out->indexed_vertex_array.reserve(reserve_vbo_floats / out->indexed_vertex_array.vertex_size_floats());
#else
	out->indexed_vertex_array.reserve(reserve_vbo_floats / 6);
#endif // ENABLE_TEXTURED_VOLUMES
    volumes.emplace_back(out);
	return out;
}

GLVolumeWithIdAndZList volumes_to_render(const GLVolumePtrs& volumes, GLVolumeCollection::ERenderType type, const Transform3d& view_matrix, std::function<bool(const GLVolume&)> filter_func)
{
    GLVolumeWithIdAndZList list;
    list.reserve(volumes.size());

    for (unsigned int i = 0; i < (unsigned int)volumes.size(); ++i) {
        GLVolume* volume = volumes[i];
        bool is_transparent = (volume->render_color[3] < 1.0f);
        if (((type == GLVolumeCollection::ERenderType::Opaque && !is_transparent) ||
             (type == GLVolumeCollection::ERenderType::Transparent && is_transparent) ||
             type == GLVolumeCollection::ERenderType::All) &&
            (! filter_func || filter_func(*volume)))
            list.emplace_back(std::make_pair(volume, std::make_pair(i, 0.0)));
    }

    if (type == GLVolumeCollection::ERenderType::Transparent && list.size() > 1) {
        for (GLVolumeWithIdAndZ& volume : list) {
            volume.second.second = volume.first->bounding_box().transformed(view_matrix * volume.first->world_matrix()).max(2);
        }

        std::sort(list.begin(), list.end(),
            [](const GLVolumeWithIdAndZ& v1, const GLVolumeWithIdAndZ& v2) -> bool { return v1.second.second < v2.second.second; }
        );
    }
    else if (type == GLVolumeCollection::ERenderType::Opaque && list.size() > 1) {
        std::sort(list.begin(), list.end(),
            [](const GLVolumeWithIdAndZ& v1, const GLVolumeWithIdAndZ& v2) -> bool { return v1.first->selected && !v2.first->selected; }
        );
    }

    return list;
}

void GLVolumeCollection::render(GLVolumeCollection::ERenderType type, bool disable_cullface, const Transform3d& view_matrix, std::function<bool(const GLVolume&)> filter_func) const
{
    GLShaderProgram* shader = GUI::wxGetApp().get_current_shader();
    if (shader == nullptr)
        return;

    if (type == ERenderType::Transparent) {
        glsafe(::glEnable(GL_BLEND));
        glsafe(::glBlendFunc(GL_SRC_ALPHA, GL_ONE_MINUS_SRC_ALPHA));
    }

    glsafe(::glCullFace(GL_BACK));
    if (disable_cullface)
        glsafe(::glDisable(GL_CULL_FACE));

#if ENABLE_ENVIRONMENT_MAP
    unsigned int environment_texture_id = GUI::wxGetApp().plater()->get_environment_texture_id();
    bool use_environment_texture = environment_texture_id > 0 && GUI::wxGetApp().app_config->get("use_environment_map") == "1";
    shader->set_uniform("use_environment_tex", use_environment_texture);
    if (use_environment_texture) {
        shader->set_uniform("environment_tex", 1);
        glsafe(::glActiveTexture(GL_TEXTURE0 + 1));
        glsafe(::glBindTexture(GL_TEXTURE_2D, environment_texture_id));
    }
#endif // ENABLE_ENVIRONMENT_MAP

#if ENABLE_SINKING_CONTOURS
    GLVolumeWithIdAndZList to_render = volumes_to_render(volumes, type, view_matrix, filter_func);
    for (GLVolumeWithIdAndZ& volume : to_render) {
        volume.first->set_render_color();

        // render sinking contours of non-hovered volumes
        if (m_show_sinking_contours)
            if (volume.first->is_sinking() && !volume.first->is_below_printbed() &&
                volume.first->hover == GLVolume::HS_None && !volume.first->force_sinking_contours) {
                shader->stop_using();
                volume.first->render_sinking_contours();
                shader->start_using();
            }

        glsafe(::glEnableClientState(GL_VERTEX_ARRAY));
        glsafe(::glEnableClientState(GL_NORMAL_ARRAY));

        shader->set_uniform("uniform_color", volume.first->render_color);
        shader->set_uniform("z_range", m_z_range, 2);
        shader->set_uniform("clipping_plane", m_clipping_plane, 4);
        shader->set_uniform("print_box.min", m_print_box_min, 3);
        shader->set_uniform("print_box.max", m_print_box_max, 3);
        shader->set_uniform("print_box.active", volume.first->shader_outside_printer_detection_enabled);
        shader->set_uniform("print_box.volume_world_matrix", volume.first->world_matrix());
        shader->set_uniform("slope.active", m_slope.active && !volume.first->is_modifier && !volume.first->is_wipe_tower);
        shader->set_uniform("slope.volume_world_normal_matrix", static_cast<Matrix3f>(volume.first->world_matrix().matrix().block(0, 0, 3, 3).inverse().transpose().cast<float>()));
        shader->set_uniform("slope.normal_z", m_slope.normal_z);

#if ENABLE_TEXTURED_VOLUMES
        bool has_texture = !volume.first->texture.empty();
        shader->set_uniform("proj_texture.active", has_texture ? 1 : 0);
        unsigned int tex_id = 0;
        if (has_texture) {
            tex_id = m_textures_manager.get_texture_id(volume.first->texture);
            if (tex_id > 0) {
                shader->set_uniform("proj_texture.box.center", volume.first->bounding_box().center());
                shader->set_uniform("proj_texture.box.sizes", volume.first->bounding_box().size());
                const ModelObject* model_object = GUI::wxGetApp().model().objects[volume.first->object_idx()];
                shader->set_uniform("proj_texture.projection", static_cast<int>(model_object->texture.mapping));
                shader->set_uniform("projection_tex", 0);
#if ENABLE_ENVIRONMENT_MAP
                glsafe(::glActiveTexture(GL_TEXTURE0));
#endif // ENABLE_ENVIRONMENT_MAP
                glsafe(::glBindTexture(GL_TEXTURE_2D, tex_id));
            }
        }
#endif // ENABLE_TEXTURED_VOLUMES

        volume.first->render();

#if ENABLE_TEXTURED_VOLUMES
        if (tex_id > 0)
            glsafe(::glBindTexture(GL_TEXTURE_2D, 0));
#endif // ENABLE_TEXTURED_VOLUMES

        glsafe(::glBindBuffer(GL_ARRAY_BUFFER, 0));
        glsafe(::glBindBuffer(GL_ELEMENT_ARRAY_BUFFER, 0));

        glsafe(::glDisableClientState(GL_VERTEX_ARRAY));
        glsafe(::glDisableClientState(GL_NORMAL_ARRAY));
    }

<<<<<<< HEAD
#if ENABLE_ENVIRONMENT_MAP
    if (use_environment_texture) {
        glsafe(::glActiveTexture(GL_TEXTURE0 + 1));
        glsafe(::glBindTexture(GL_TEXTURE_2D, 0));
        glsafe(::glActiveTexture(GL_TEXTURE0));
    }
#endif // ENABLE_ENVIRONMENT_MAP

    for (GLVolumeWithIdAndZ& volume : to_render) {
        // render sinking contours of hovered/displaced volumes
        if (volume.first->is_sinking() && !volume.first->is_below_printbed() &&
            (volume.first->hover != GLVolume::HS_None || volume.first->force_sinking_contours)) {
            shader->stop_using();
            glsafe(::glDepthFunc(GL_ALWAYS));
            volume.first->render_sinking_contours();
            glsafe(::glDepthFunc(GL_LESS));
            shader->start_using();
=======
    if (m_show_sinking_contours)
        for (GLVolumeWithIdAndZ& volume : to_render) {
            // render sinking contours of hovered/displaced volumes
            if (volume.first->is_sinking() && !volume.first->is_below_printbed() &&
                (volume.first->hover != GLVolume::HS_None || volume.first->force_sinking_contours)) {
                shader->stop_using();
                glsafe(::glDepthFunc(GL_ALWAYS));
                volume.first->render_sinking_contours();
                glsafe(::glDepthFunc(GL_LESS));
                shader->start_using();
            }
>>>>>>> a3f995ac
        }
#else
    glsafe(::glEnableClientState(GL_VERTEX_ARRAY));
    glsafe(::glEnableClientState(GL_NORMAL_ARRAY));
 
    shader->set_uniform("print_box.min", m_print_box_min, 3);
    shader->set_uniform("print_box.max", m_print_box_max, 3);
    shader->set_uniform("clipping_plane.active", true);
    shader->set_uniform("clipping_plane.z_range", m_z_range, 2);
    shader->set_uniform("clipping_plane.plane", m_clipping_plane, 4);
    shader->set_uniform("slope.normal_z", m_slope.normal_z);

#if ENABLE_ENVIRONMENT_MAP
    unsigned int environment_texture_id = GUI::wxGetApp().plater()->get_environment_texture_id();
    bool use_environment_texture = environment_texture_id > 0 && GUI::wxGetApp().app_config->get("use_environment_map") == "1";
    shader->set_uniform("use_environment_tex", use_environment_texture);
    if (use_environment_texture) {
        shader->set_uniform("environment_tex", 1);
        glsafe(::glActiveTexture(GL_TEXTURE0 + 1));
        glsafe(::glBindTexture(GL_TEXTURE_2D, environment_texture_id));
    }
#endif // ENABLE_ENVIRONMENT_MAP
    glcheck();

    GLVolumeWithIdAndZList to_render = volumes_to_render(volumes, type, view_matrix, filter_func);
    for (GLVolumeWithIdAndZ& volume : to_render) {
        volume.first->set_render_color();
        shader->set_uniform("uniform_color", volume.first->render_color);
        shader->set_uniform("print_box.active", volume.first->shader_outside_printer_detection_enabled);
        shader->set_uniform("print_box.volume_world_matrix", volume.first->world_matrix());
        shader->set_uniform("slope.active", m_slope.active && !volume.first->is_modifier && !volume.first->is_wipe_tower);
        shader->set_uniform("slope.volume_world_normal_matrix", static_cast<Matrix3f>(volume.first->world_matrix().matrix().block(0, 0, 3, 3).inverse().transpose().cast<float>()));

#if ENABLE_TEXTURED_VOLUMES
        bool has_texture = !volume.first->texture.empty();
        shader->set_uniform("proj_texture.active", has_texture ? 1 : 0);
        unsigned int tex_id = 0;
        if (has_texture) {
            tex_id = m_textures_manager.get_texture_id(volume.first->texture);
            if (tex_id > 0) {
                shader->set_uniform("proj_texture.box.center", volume.first->bounding_box().center());
                shader->set_uniform("proj_texture.box.sizes", volume.first->bounding_box().size());
                const ModelObject* model_object = GUI::wxGetApp().model().objects[volume.first->object_idx()];
                shader->set_uniform("proj_texture.projection", static_cast<int>(model_object->texture.mapping));
                shader->set_uniform("projection_tex", 0);
#if ENABLE_ENVIRONMENT_MAP
                glsafe(::glActiveTexture(GL_TEXTURE0));
#endif // ENABLE_ENVIRONMENT_MAP
                glsafe(::glBindTexture(GL_TEXTURE_2D, tex_id));
            }
        }
#endif // ENABLE_TEXTURED_VOLUMES

        volume.first->render();

#if ENABLE_TEXTURED_VOLUMES
        if (tex_id > 0)
            glsafe(::glBindTexture(GL_TEXTURE_2D, 0));
#endif // ENABLE_TEXTURED_VOLUMES
    }

#if ENABLE_ENVIRONMENT_MAP
    if (use_environment_texture) {
        glsafe(::glActiveTexture(GL_TEXTURE0 + 1));
        glsafe(::glBindTexture(GL_TEXTURE_2D, 0));
        glsafe(::glActiveTexture(GL_TEXTURE0));
    }
#endif // ENABLE_ENVIRONMENT_MAP

    glsafe(::glBindBuffer(GL_ARRAY_BUFFER, 0));
    glsafe(::glBindBuffer(GL_ELEMENT_ARRAY_BUFFER, 0));

    glsafe(::glDisableClientState(GL_VERTEX_ARRAY));
    glsafe(::glDisableClientState(GL_NORMAL_ARRAY));
#endif // ENABLE_SINKING_CONTOURS

    if (disable_cullface)
        glsafe(::glEnable(GL_CULL_FACE));

    if (type == ERenderType::Transparent)
        glsafe(::glDisable(GL_BLEND));
}

bool GLVolumeCollection::check_outside_state(const DynamicPrintConfig* config, ModelInstanceEPrintVolumeState* out_state) const
{
    if (config == nullptr)
        return false;

    const ConfigOptionPoints* opt = dynamic_cast<const ConfigOptionPoints*>(config->option("bed_shape"));
    if (opt == nullptr)
        return false;

    BoundingBox bed_box_2D = get_extents(Polygon::new_scale(opt->values));
    BoundingBoxf3 print_volume({ unscale<double>(bed_box_2D.min(0)), unscale<double>(bed_box_2D.min(1)), 0.0 }, { unscale<double>(bed_box_2D.max(0)), unscale<double>(bed_box_2D.max(1)), config->opt_float("max_print_height") });
    // Allow the objects to protrude below the print bed
    print_volume.min(2) = -1e10;
    print_volume.min(0) -= BedEpsilon;
    print_volume.min(1) -= BedEpsilon;
    print_volume.max(0) += BedEpsilon;
    print_volume.max(1) += BedEpsilon;

    ModelInstanceEPrintVolumeState state = ModelInstancePVS_Inside;

    bool contained_min_one = false;

    for (GLVolume* volume : volumes) {
        if (volume == nullptr || volume->is_modifier || (volume->is_wipe_tower && !volume->shader_outside_printer_detection_enabled) || (volume->composite_id.volume_id < 0 && !volume->shader_outside_printer_detection_enabled))
            continue;

        const BoundingBoxf3& bb = volume->transformed_convex_hull_bounding_box();
        bool contained = print_volume.contains(bb);

        volume->is_outside = !contained;
        if (!volume->printable)
            continue;

        if (contained)
            contained_min_one = true;

        if (state == ModelInstancePVS_Inside && volume->is_outside)
            state = ModelInstancePVS_Fully_Outside;

        if (state == ModelInstancePVS_Fully_Outside && volume->is_outside && print_volume.intersects(bb))
            state = ModelInstancePVS_Partly_Outside;
    }

    if (out_state != nullptr)
        *out_state = state;

    return contained_min_one;
}

bool GLVolumeCollection::check_outside_state(const DynamicPrintConfig* config, bool& partlyOut, bool& fullyOut) const
{
    if (config == nullptr)
        return false;

    const ConfigOptionPoints* opt = dynamic_cast<const ConfigOptionPoints*>(config->option("bed_shape"));
    if (opt == nullptr)
        return false;

    const BoundingBox bed_box_2D = get_extents(Polygon::new_scale(opt->values));
    BoundingBoxf3 print_volume(Vec3d(unscale<double>(bed_box_2D.min.x()), unscale<double>(bed_box_2D.min.y()), 0.0), Vec3d(unscale<double>(bed_box_2D.max.x()), unscale<double>(bed_box_2D.max.y()), config->opt_float("max_print_height")));
    // Allow the objects to protrude below the print bed
    print_volume.min(2) = -1e10;
    print_volume.min(0) -= BedEpsilon;
    print_volume.min(1) -= BedEpsilon;
    print_volume.max(0) += BedEpsilon;
    print_volume.max(1) += BedEpsilon;

    bool contained_min_one = false;

    partlyOut = false;
    fullyOut = false;
    for (GLVolume* volume : volumes) {
        if (volume == nullptr || volume->is_modifier || (volume->is_wipe_tower && !volume->shader_outside_printer_detection_enabled) || (volume->composite_id.volume_id < 0 && !volume->shader_outside_printer_detection_enabled))
            continue;

        const BoundingBoxf3& bb = volume->transformed_convex_hull_bounding_box();
        bool contained = print_volume.contains(bb);

        volume->is_outside = !contained;
        if (!volume->printable)
            continue;

        if (contained)
            contained_min_one = true;

        if (volume->is_outside) {
            if (print_volume.intersects(bb))
                partlyOut = true;
            else 
                fullyOut = true;
        }
    }
    /*
    if (out_state != nullptr)
        *out_state = state;
    */
    return contained_min_one;
}

void GLVolumeCollection::reset_outside_state()
{
    for (GLVolume* volume : volumes) {
        if (volume != nullptr)
            volume->is_outside = false;
    }
}

void GLVolumeCollection::update_colors_by_extruder(const DynamicPrintConfig* config)
{
    static const float inv_255 = 1.0f / 255.0f;

    struct Color
    {
        std::string text;
        unsigned char rgb[3];

        Color() {
            rgb[0] = 255;
            rgb[1] = 255;
            rgb[2] = 255;
        }

        void set(const std::string& text, unsigned char* rgb) {
            this->text = text;
            ::memcpy((void*)this->rgb, (const void*)rgb, 3 * sizeof(unsigned char));
        }
    };

    if (config == nullptr)
        return;

    const ConfigOptionStrings* extruders_opt = dynamic_cast<const ConfigOptionStrings*>(config->option("extruder_colour"));
    if (extruders_opt == nullptr)
        return;

    const ConfigOptionStrings* filamemts_opt = dynamic_cast<const ConfigOptionStrings*>(config->option("filament_colour"));
    if (filamemts_opt == nullptr)
        return;

    unsigned int colors_count = std::max((unsigned int)extruders_opt->values.size(), (unsigned int)filamemts_opt->values.size());
    if (colors_count == 0)
        return;

    std::vector<Color> colors(colors_count);

    unsigned char rgb[3];
    for (unsigned int i = 0; i < colors_count; ++i) {
        const std::string& txt_color = config->opt_string("extruder_colour", i);
        if (Slic3r::GUI::BitmapCache::parse_color(txt_color, rgb))
            colors[i].set(txt_color, rgb);
        else {
            const std::string& txt_color = config->opt_string("filament_colour", i);
            if (Slic3r::GUI::BitmapCache::parse_color(txt_color, rgb))
                colors[i].set(txt_color, rgb);
        }
    }

    for (GLVolume* volume : volumes) {
        if (volume == nullptr || volume->is_modifier || volume->is_wipe_tower || volume->volume_idx() < 0)
            continue;

        int extruder_id = volume->extruder_id - 1;
        if (extruder_id < 0 || (int)colors.size() <= extruder_id)
            extruder_id = 0;

        const Color& color = colors[extruder_id];
        if (!color.text.empty()) {
            for (int i = 0; i < 3; ++i) {
                volume->color[i] = (float)color.rgb[i] * inv_255;
            }
        }
    }
}

std::vector<double> GLVolumeCollection::get_current_print_zs(bool active_only) const
{
    // Collect layer top positions of all volumes.
    std::vector<double> print_zs;
    for (GLVolume *vol : volumes) {
        if (!active_only || vol->is_active)
            append(print_zs, vol->print_zs);
    }
    std::sort(print_zs.begin(), print_zs.end());

    // Replace intervals of layers with similar top positions with their average value.
    int n = int(print_zs.size());
    int k = 0;
    for (int i = 0; i < n;) {
        int j = i + 1;
        coordf_t zmax = print_zs[i] + EPSILON;
        for (; j < n && print_zs[j] <= zmax; ++ j) ;
        print_zs[k ++] = (j > i + 1) ? (0.5 * (print_zs[i] + print_zs[j - 1])) : print_zs[i];
        i = j;
    }
    if (k < n)
        print_zs.erase(print_zs.begin() + k, print_zs.end());

    return print_zs;
}

size_t GLVolumeCollection::cpu_memory_used() const 
{
	size_t memsize = sizeof(*this) + volumes.capacity() * sizeof(GLVolume);
	for (const GLVolume *volume : volumes)
		memsize += volume->cpu_memory_used();
	return memsize;
}

size_t GLVolumeCollection::gpu_memory_used() const 
{
	size_t memsize = 0;
	for (const GLVolume *volume : volumes)
		memsize += volume->gpu_memory_used();
	return memsize;
}

std::string GLVolumeCollection::log_memory_info() const 
{ 
	return " (GLVolumeCollection RAM: " + format_memsize_MB(cpu_memory_used()) + " GPU: " + format_memsize_MB(gpu_memory_used()) + " Both: " + format_memsize_MB(gpu_memory_used()) + ")";
}

// caller is responsible for supplying NO lines with zero length
static void thick_lines_to_indexed_vertex_array(
    const Lines                 &lines, 
    const std::vector<double>   &widths,
    const std::vector<double>   &heights, 
    bool                         closed,
    double                       top_z,
    GLIndexedVertexArray        &volume)
{
#if ENABLE_TEXTURED_VOLUMES
    assert(volume.format == GLIndexedVertexArray::EFormat::PositionNormal);
#endif // ENABLE_TEXTURED_VOLUMES

    assert(! lines.empty());
    if (lines.empty())
        return;

#define LEFT    0
#define RIGHT   1
#define TOP     2
#define BOTTOM  3

    // right, left, top, bottom
    int     idx_prev[4]      = { -1, -1, -1, -1 };
    double  bottom_z_prev    = 0.;
    Vec2d   b1_prev(Vec2d::Zero());
    Vec2d   v_prev(Vec2d::Zero());
    int     idx_initial[4]   = { -1, -1, -1, -1 };
    double  width_initial    = 0.;
    double  bottom_z_initial = 0.0;
    double  len_prev = 0.0;

    // loop once more in case of closed loops
    size_t lines_end = closed ? (lines.size() + 1) : lines.size();
    for (size_t ii = 0; ii < lines_end; ++ ii) {
        size_t i = (ii == lines.size()) ? 0 : ii;
        const Line &line = lines[i];
        double bottom_z = top_z - heights[i];
        double middle_z = 0.5 * (top_z + bottom_z);
        double width = widths[i];

        bool is_first = (ii == 0);
        bool is_last = (ii == lines_end - 1);
        bool is_closing = closed && is_last;

        Vec2d v = unscale(line.vector()).normalized();
        double len = unscale<double>(line.length());

        Vec2d a = unscale(line.a);
        Vec2d b = unscale(line.b);
        Vec2d a1 = a;
        Vec2d a2 = a;
        Vec2d b1 = b;
        Vec2d b2 = b;
        {
            double dist = 0.5 * width;  // scaled
            double dx = dist * v(0);
            double dy = dist * v(1);
            a1 += Vec2d(+dy, -dx);
            a2 += Vec2d(-dy, +dx);
            b1 += Vec2d(+dy, -dx);
            b2 += Vec2d(-dy, +dx);
        }

        // calculate new XY normals
#if ENABLE_TEXTURED_VOLUMES
        Vec2f xy_right_normal = unscale(line.normal()).normalized().cast<float>();
        Vec3f right_normal = Vec3f(xy_right_normal.x(), xy_right_normal.y(), 0.0f);
        Vec3f left_normal = -right_normal;
        Vec3f top_normal = Vec3f(0.0f, 0.0f, 1.0f);
        Vec3f bottom_normal = -top_normal;
#else
        Vec2d xy_right_normal = unscale(line.normal()).normalized();
#endif // ENABLE_TEXTURED_VOLUMES

        int idx_a[4] = { 0, 0, 0, 0 }; // initialized to avoid warnings
        int idx_b[4] = { 0, 0, 0, 0 }; // initialized to avoid warnings
#if ENABLE_TEXTURED_VOLUMES
        int idx_last = int(volume.interleaved_data.size() / volume.vertex_size_floats());
#else
        int idx_last = int(volume.vertices_and_normals_interleaved.size() / 6);
#endif // ENABLE_TEXTURED_VOLUMES

        bool bottom_z_different = bottom_z_prev != bottom_z;
        bottom_z_prev = bottom_z;

        if (!is_first && bottom_z_different)
            // Found a change of the layer thickness -> Add a cap at the end of the previous segment.
            volume.push_quad(idx_b[BOTTOM], idx_b[LEFT], idx_b[TOP], idx_b[RIGHT]);

        // Share top / bottom vertices if possible.
        if (is_first) {
            idx_a[TOP] = idx_last++;
#if ENABLE_TEXTURED_VOLUMES
            volume.push_geometry(Vec3d(a.x(), a.y(), top_z).cast<float>(), &top_normal);
#else
            volume.push_geometry(a(0), a(1), top_z   , 0., 0.,  1.);
#endif // ENABLE_TEXTURED_VOLUMES
        }
        else
            idx_a[TOP] = idx_prev[TOP];

        if (is_first || bottom_z_different) {
            // Start of the 1st line segment or a change of the layer thickness while maintaining the print_z.
            idx_a[BOTTOM] = idx_last ++;
#if ENABLE_TEXTURED_VOLUMES
            volume.push_geometry(Vec3d(a.x(), a.y(), bottom_z).cast<float>(), &bottom_normal);
            idx_a[LEFT] = idx_last++;
            volume.push_geometry(Vec3d(a2.x(), a2.y(), middle_z).cast<float>(), &left_normal);
            idx_a[RIGHT] = idx_last++;
            volume.push_geometry(Vec3d(a1.x(), a1.y(), middle_z).cast<float>(), &right_normal);
#else
            volume.push_geometry(a(0), a(1), bottom_z, 0., 0., -1.);
            idx_a[LEFT ] = idx_last ++;
            volume.push_geometry(a2(0), a2(1), middle_z, -xy_right_normal(0), -xy_right_normal(1), 0.0);
            idx_a[RIGHT] = idx_last ++;
            volume.push_geometry(a1(0), a1(1), middle_z, xy_right_normal(0), xy_right_normal(1), 0.0);
#endif // ENABLE_TEXTURED_VOLUMES
        }
        else
            idx_a[BOTTOM] = idx_prev[BOTTOM];

        if (is_first) {
            // Start of the 1st line segment.
            width_initial    = width;
            bottom_z_initial = bottom_z;
            memcpy(idx_initial, idx_a, sizeof(int) * 4);
        }
        else {
            // Continuing a previous segment.
            // Share left / right vertices if possible.
			double v_dot    = v_prev.dot(v);
            // To reduce gpu memory usage, we try to reuse vertices
            // To reduce the visual artifacts, due to averaged normals, we allow to reuse vertices only when any of two adjacent edges 
            // is longer than a fixed threshold.
            // The following value is arbitrary, it comes from tests made on a bunch of models showing the visual artifacts
            double len_threshold = 2.5;

            // Generate new vertices if the angle between adjacent edges is greater than 45 degrees or thresholds conditions are met
            bool sharp = v_dot < 0.707 || len_prev > len_threshold || len > len_threshold;
            if (sharp) {
                if (!bottom_z_different) {
#if ENABLE_TEXTURED_VOLUMES
                    // Allocate new left / right points for the start of this segment as these points will receive their own normals to indicate a sharp turn.
                    idx_a[RIGHT] = idx_last++;
                    volume.push_geometry(Vec3d(a1.x(), a1.y(), middle_z).cast<float>(), &right_normal);
                    idx_a[LEFT] = idx_last++;
                    volume.push_geometry(Vec3d(a2.x(), a2.y(), middle_z).cast<float>(), &left_normal);
#else
                    // Allocate new left / right points for the start of this segment as these points will receive their own normals to indicate a sharp turn.
                    idx_a[RIGHT] = idx_last++;
                    volume.push_geometry(a1(0), a1(1), middle_z, xy_right_normal(0), xy_right_normal(1), 0.0);
                    idx_a[LEFT] = idx_last++;
                    volume.push_geometry(a2(0), a2(1), middle_z, -xy_right_normal(0), -xy_right_normal(1), 0.0);
#endif // ENABLE_TEXTURED_VOLUMES

                    if (cross2(v_prev, v) > 0.0) {
                        // Right turn. Fill in the right turn wedge.
                        volume.push_triangle(idx_prev[RIGHT], idx_a[RIGHT], idx_prev[TOP]);
                        volume.push_triangle(idx_prev[RIGHT], idx_prev[BOTTOM], idx_a[RIGHT]);
                    }
                    else {
                        // Left turn. Fill in the left turn wedge.
                        volume.push_triangle(idx_prev[LEFT], idx_prev[TOP], idx_a[LEFT]);
                        volume.push_triangle(idx_prev[LEFT], idx_a[LEFT], idx_prev[BOTTOM]);
                    }
                }
            }
            else {
                if (!bottom_z_different) {
                    // The two successive segments are nearly collinear.
                    idx_a[LEFT ] = idx_prev[LEFT];
                    idx_a[RIGHT] = idx_prev[RIGHT];
                }
            }
            if (is_closing) {
                if (!sharp) {
                    if (!bottom_z_different) {
                        // Closing a loop with smooth transition. Unify the closing left / right vertices.
#if ENABLE_TEXTURED_VOLUMES
                        size_t vertex_size_float = volume.vertex_size_floats();
                        size_t vertex_size_bytes = volume.vertex_size_bytes();
                        ::memcpy(volume.interleaved_data.data() + idx_initial[LEFT] * vertex_size_float, volume.interleaved_data.data() + idx_prev[LEFT] * vertex_size_float, vertex_size_bytes);
                        ::memcpy(volume.interleaved_data.data() + idx_initial[RIGHT] * vertex_size_float, volume.interleaved_data.data() + idx_prev[RIGHT] * vertex_size_float, vertex_size_bytes);
                        volume.interleaved_data.erase(volume.interleaved_data.end() - 2 * vertex_size_float, volume.interleaved_data.end());
#else
                        ::memcpy(volume.vertices_and_normals_interleaved.data() + idx_initial[LEFT ] * 6, volume.vertices_and_normals_interleaved.data() + idx_prev[LEFT ] * 6, sizeof(float) * 6);
                        ::memcpy(volume.vertices_and_normals_interleaved.data() + idx_initial[RIGHT] * 6, volume.vertices_and_normals_interleaved.data() + idx_prev[RIGHT] * 6, sizeof(float) * 6);
                        volume.vertices_and_normals_interleaved.erase(volume.vertices_and_normals_interleaved.end() - 12, volume.vertices_and_normals_interleaved.end());
#endif // ENABLE_TEXTURED_VOLUMES
                        // Replace the left / right vertex indices to point to the start of the loop. 
                        for (size_t u = volume.quad_indices.size() - 16; u < volume.quad_indices.size(); ++ u) {
                            if (volume.quad_indices[u] == idx_prev[LEFT])
                                volume.quad_indices[u] = idx_initial[LEFT];
                            else if (volume.quad_indices[u] == idx_prev[RIGHT])
                                volume.quad_indices[u] = idx_initial[RIGHT];
                        }
                    }
                }
                // This is the last iteration, only required to solve the transition.
                break;
            }
        }

        // Only new allocate top / bottom vertices, if not closing a loop.
        if (is_closing)
            idx_b[TOP] = idx_initial[TOP];
        else {
            idx_b[TOP] = idx_last ++;
#if ENABLE_TEXTURED_VOLUMES
            volume.push_geometry(Vec3d(b.x(), b.y(), top_z).cast<float>(), &top_normal);
#else
            volume.push_geometry(b(0), b(1), top_z   , 0., 0.,  1.);
#endif // ENABLE_TEXTURED_VOLUMES
        }

        if (is_closing && width == width_initial && bottom_z == bottom_z_initial)
            idx_b[BOTTOM] = idx_initial[BOTTOM];
        else {
            idx_b[BOTTOM] = idx_last ++;
#if ENABLE_TEXTURED_VOLUMES
            volume.push_geometry(Vec3d(b.x(), b.y(), bottom_z).cast<float>(), &bottom_normal);
#else
            volume.push_geometry(b(0), b(1), bottom_z, 0., 0., -1.);
#endif // ENABLE_TEXTURED_VOLUMES
        }
        // Generate new vertices for the end of this line segment.
#if ENABLE_TEXTURED_VOLUMES
        idx_b[LEFT] = idx_last++;
        volume.push_geometry(Vec3d(b2.x(), b2.y(), middle_z).cast<float>(), &left_normal);
        idx_b[RIGHT] = idx_last++;
        volume.push_geometry(Vec3d(b1.x(), b1.y(), middle_z).cast<float>(), &right_normal);
#else
        idx_b[LEFT  ] = idx_last ++;
        volume.push_geometry(b2(0), b2(1), middle_z, -xy_right_normal(0), -xy_right_normal(1), 0.0);
        idx_b[RIGHT ] = idx_last ++;
        volume.push_geometry(b1(0), b1(1), middle_z, xy_right_normal(0), xy_right_normal(1), 0.0);
#endif // ENABLE_TEXTURED_VOLUMES

        ::memcpy(idx_prev, idx_b, 4 * sizeof(int));
        bottom_z_prev = bottom_z;
        b1_prev = b1;
        v_prev = v;
        len_prev = len;

        if (bottom_z_different && (closed || (!is_first && !is_last)))
            // Found a change of the layer thickness -> Add a cap at the beginning of this segment.
            volume.push_quad(idx_a[BOTTOM], idx_a[RIGHT], idx_a[TOP], idx_a[LEFT]);

        if (! closed) {
            // Terminate open paths with caps.
            if (is_first)
                volume.push_quad(idx_a[BOTTOM], idx_a[RIGHT], idx_a[TOP], idx_a[LEFT]);
            // We don't use 'else' because both cases are true if we have only one line.
            if (is_last)
                volume.push_quad(idx_b[BOTTOM], idx_b[LEFT], idx_b[TOP], idx_b[RIGHT]);
        }

        // Add quads for a straight hollow tube-like segment.
        // bottom-right face
        volume.push_quad(idx_a[BOTTOM], idx_b[BOTTOM], idx_b[RIGHT], idx_a[RIGHT]);
        // top-right face
        volume.push_quad(idx_a[RIGHT], idx_b[RIGHT], idx_b[TOP], idx_a[TOP]);
        // top-left face
        volume.push_quad(idx_a[TOP], idx_b[TOP], idx_b[LEFT], idx_a[LEFT]);
        // bottom-left face
        volume.push_quad(idx_a[LEFT], idx_b[LEFT], idx_b[BOTTOM], idx_a[BOTTOM]);
    }

#undef LEFT
#undef RIGHT
#undef TOP
#undef BOTTOM
}

// caller is responsible for supplying NO lines with zero length
static void thick_lines_to_indexed_vertex_array(const Lines3& lines,
    const std::vector<double>& widths,
    const std::vector<double>& heights,
    bool closed,
    GLIndexedVertexArray& volume)
{
#if ENABLE_TEXTURED_VOLUMES
    assert(volume.format == GLIndexedVertexArray::EFormat::PositionNormal);
#endif // ENABLE_TEXTURED_VOLUMES

    assert(!lines.empty());
    if (lines.empty())
        return;

#define LEFT    0
#define RIGHT   1
#define TOP     2
#define BOTTOM  3

    // left, right, top, bottom
    int      idx_initial[4] = { -1, -1, -1, -1 };
    int      idx_prev[4] = { -1, -1, -1, -1 };
    double   z_prev = 0.0;
    double   len_prev = 0.0;
#if ENABLE_TEXTURED_VOLUMES
    Vec3f    n_right_prev = Vec3f::Zero();
    Vec3f    n_top_prev = Vec3f::Zero();
    Vec3f    unit_v_prev = Vec3f::Zero();
#else
    Vec3d    n_right_prev = Vec3d::Zero();
    Vec3d    n_top_prev = Vec3d::Zero();
    Vec3d    unit_v_prev = Vec3d::Zero();
#endif // ENABLE_TEXTURED_VOLUMES
    double   width_initial = 0.0;

    // new vertices around the line endpoints
    // left, right, top, bottom
    Vec3d a[4] = { Vec3d::Zero(), Vec3d::Zero(), Vec3d::Zero(), Vec3d::Zero() };
    Vec3d b[4] = { Vec3d::Zero(), Vec3d::Zero(), Vec3d::Zero(), Vec3d::Zero() };

    // loop once more in case of closed loops
    size_t lines_end = closed ? (lines.size() + 1) : lines.size();
    for (size_t ii = 0; ii < lines_end; ++ii) {
        size_t i = (ii == lines.size()) ? 0 : ii;

        const Line3& line = lines[i];
        double height = heights[i];
        double width = widths[i];

        double len = unscale<double>(line.length());

#if ENABLE_TEXTURED_VOLUMES
        Vec3f unit_v = unscale(line.vector()).normalized().cast<float>();
        Vec3f top_normal = Vec3f::Zero();
        Vec3f right_normal = Vec3f::Zero();
        if (line.a(0) == line.b(0) && line.a(1) == line.b(1)) {
            // vertical segment
            top_normal = Vec3f::UnitY();
            right_normal = Vec3f::UnitX();
            if (line.a(2) < line.b(2))
                right_normal = -right_normal;
        }
        else {
            // horizontal segment
            // horizontal segment
            right_normal = unit_v.cross(Vec3f::UnitZ()).normalized();
            top_normal = right_normal.cross(unit_v).normalized();
        }

        Vec3d rl_displacement = 0.5 * width * right_normal.cast<double>();
        Vec3d tb_displacement = 0.5 * height * top_normal.cast<double>();
#else
        Vec3d unit_v = unscale(line.vector()).normalized();
        Vec3d n_top = Vec3d::Zero();
        Vec3d n_right = Vec3d::Zero();
        if (line.a(0) == line.b(0) && line.a(1) == line.b(1)) {
            // vertical segment
            n_top = Vec3d::UnitY();
            n_right = Vec3d::UnitX();
            if (line.a(2) < line.b(2))
                n_right = -n_right;
        }
        else {
            // horizontal segment
            // horizontal segment
            n_right = unit_v.cross(Vec3d::UnitZ()).normalized();
            n_top = n_right.cross(unit_v).normalized();
        }

        Vec3d rl_displacement = 0.5 * width * n_right;
        Vec3d tb_displacement = 0.5 * height * n_top;
#endif // ENABLE_TEXTURED_VOLUMES
        Vec3d l_a = unscale(line.a);
        Vec3d l_b = unscale(line.b);

        a[RIGHT] = l_a + rl_displacement;
        a[LEFT] = l_a - rl_displacement;
        a[TOP] = l_a + tb_displacement;
        a[BOTTOM] = l_a - tb_displacement;
        b[RIGHT] = l_b + rl_displacement;
        b[LEFT] = l_b - rl_displacement;
        b[TOP] = l_b + tb_displacement;
        b[BOTTOM] = l_b - tb_displacement;

#if ENABLE_TEXTURED_VOLUMES
        Vec3f bottom_normal = -top_normal;
        Vec3f left_normal = -right_normal;
#else
        Vec3d n_bottom = -n_top;
        Vec3d n_left = -n_right;
#endif // ENABLE_TEXTURED_VOLUMES

        int idx_a[4];
        int idx_b[4];
#if ENABLE_TEXTURED_VOLUMES
        int idx_last = int(volume.interleaved_data.size() / volume.vertex_size_floats());
#else
        int idx_last = int(volume.vertices_and_normals_interleaved.size() / 6);
#endif // ENABLE_TEXTURED_VOLUMES

        bool z_different = (z_prev != l_a(2));
        z_prev = l_b(2);

        // Share top / bottom vertices if possible.
        if (ii == 0) {
            idx_a[TOP] = idx_last++;
#if ENABLE_TEXTURED_VOLUMES
            volume.push_geometry(a[TOP].cast<float>(), &top_normal);
#else
            volume.push_geometry(a[TOP], n_top);
#endif // ENABLE_TEXTURED_VOLUMES
        }
        else
            idx_a[TOP] = idx_prev[TOP];

        if (ii == 0 || z_different) {
            // Start of the 1st line segment or a change of the layer thickness while maintaining the print_z.
#if ENABLE_TEXTURED_VOLUMES
            idx_a[BOTTOM] = idx_last++;
            volume.push_geometry(a[BOTTOM].cast<float>(), &bottom_normal);
            idx_a[LEFT] = idx_last++;
            volume.push_geometry(a[LEFT].cast<float>(), &left_normal);
            idx_a[RIGHT] = idx_last++;
            volume.push_geometry(a[RIGHT].cast<float>(), &right_normal);
#else
            idx_a[BOTTOM] = idx_last++;
            volume.push_geometry(a[BOTTOM], n_bottom);
            idx_a[LEFT] = idx_last++;
            volume.push_geometry(a[LEFT], n_left);
            idx_a[RIGHT] = idx_last++;
            volume.push_geometry(a[RIGHT], n_right);
#endif // ENABLE_TEXTURED_VOLUMES
        }
        else
            idx_a[BOTTOM] = idx_prev[BOTTOM];

        if (ii == 0) {
            // Start of the 1st line segment.
            width_initial = width;
            ::memcpy(idx_initial, idx_a, sizeof(int) * 4);
        }
        else {
            // Continuing a previous segment.
            // Share left / right vertices if possible.
            double v_dot = unit_v_prev.dot(unit_v);
            bool is_right_turn = n_top_prev.dot(unit_v_prev.cross(unit_v)) > 0.0;

            // To reduce gpu memory usage, we try to reuse vertices
            // To reduce the visual artifacts, due to averaged normals, we allow to reuse vertices only when any of two adjacent edges 
            // is longer than a fixed threshold.
            // The following value is arbitrary, it comes from tests made on a bunch of models showing the visual artifacts
            double len_threshold = 2.5;

            // Generate new vertices if the angle between adjacent edges is greater than 45 degrees or thresholds conditions are met
            bool is_sharp = v_dot < 0.707 || len_prev > len_threshold || len > len_threshold;
            if (is_sharp) {
                // Allocate new left / right points for the start of this segment as these points will receive their own normals to indicate a sharp turn.
#if ENABLE_TEXTURED_VOLUMES
                idx_a[RIGHT] = idx_last++;
                volume.push_geometry(a[RIGHT].cast<float>(), &right_normal);
                idx_a[LEFT] = idx_last++;
                volume.push_geometry(a[LEFT].cast<float>(), &left_normal);
#else
                idx_a[RIGHT] = idx_last++;
                volume.push_geometry(a[RIGHT], n_right);
                idx_a[LEFT] = idx_last++;
                volume.push_geometry(a[LEFT], n_left);
#endif // ENABLE_TEXTURED_VOLUMES

                if (is_right_turn) {
                    // Right turn. Fill in the right turn wedge.
                    volume.push_triangle(idx_prev[RIGHT], idx_a[RIGHT], idx_prev[TOP]);
                    volume.push_triangle(idx_prev[RIGHT], idx_prev[BOTTOM], idx_a[RIGHT]);
                }
                else {
                    // Left turn. Fill in the left turn wedge.
                    volume.push_triangle(idx_prev[LEFT], idx_prev[TOP], idx_a[LEFT]);
                    volume.push_triangle(idx_prev[LEFT], idx_a[LEFT], idx_prev[BOTTOM]);
                }
            }
            else {
                // The two successive segments are nearly collinear.
                idx_a[LEFT] = idx_prev[LEFT];
                idx_a[RIGHT] = idx_prev[RIGHT];
            }

            if (ii == lines.size()) {
                if (!is_sharp) {
                    // Closing a loop with smooth transition. Unify the closing left / right vertices.
#if ENABLE_TEXTURED_VOLUMES
                    size_t vertex_size_float = volume.vertex_size_floats();
                    size_t vertex_size_bytes = volume.vertex_size_bytes();
                    ::memcpy(volume.interleaved_data.data() + idx_initial[LEFT] * vertex_size_float, volume.interleaved_data.data() + idx_prev[LEFT] * vertex_size_float, vertex_size_bytes);
                    ::memcpy(volume.interleaved_data.data() + idx_initial[RIGHT] * vertex_size_float, volume.interleaved_data.data() + idx_prev[RIGHT] * vertex_size_float, vertex_size_bytes);
                    volume.interleaved_data.erase(volume.interleaved_data.end() - 2 * vertex_size_float, volume.interleaved_data.end());
#else
                    ::memcpy(volume.vertices_and_normals_interleaved.data() + idx_initial[LEFT] * 6, volume.vertices_and_normals_interleaved.data() + idx_prev[LEFT] * 6, sizeof(float) * 6);
                    ::memcpy(volume.vertices_and_normals_interleaved.data() + idx_initial[RIGHT] * 6, volume.vertices_and_normals_interleaved.data() + idx_prev[RIGHT] * 6, sizeof(float) * 6);
                    volume.vertices_and_normals_interleaved.erase(volume.vertices_and_normals_interleaved.end() - 12, volume.vertices_and_normals_interleaved.end());
#endif // ENABLE_TEXTURED_VOLUMES
                    // Replace the left / right vertex indices to point to the start of the loop. 
                    for (size_t u = volume.quad_indices.size() - 16; u < volume.quad_indices.size(); ++u) {
                        if (volume.quad_indices[u] == idx_prev[LEFT])
                            volume.quad_indices[u] = idx_initial[LEFT];
                        else if (volume.quad_indices[u] == idx_prev[RIGHT])
                            volume.quad_indices[u] = idx_initial[RIGHT];
                    }
                }

                // This is the last iteration, only required to solve the transition.
                break;
            }
        }

        // Only new allocate top / bottom vertices, if not closing a loop.
        if (closed && ii + 1 == lines.size())
            idx_b[TOP] = idx_initial[TOP];
        else {
            idx_b[TOP] = idx_last++;
#if ENABLE_TEXTURED_VOLUMES
            volume.push_geometry(b[TOP].cast<float>(), &top_normal);
#else
            volume.push_geometry(b[TOP], n_top);
#endif // ENABLE_TEXTURED_VOLUMES
        }

        if (closed && ii + 1 == lines.size() && width == width_initial)
            idx_b[BOTTOM] = idx_initial[BOTTOM];
        else {
            idx_b[BOTTOM] = idx_last++;
#if ENABLE_TEXTURED_VOLUMES
            volume.push_geometry(b[BOTTOM].cast<float>(), &bottom_normal);
#else
            volume.push_geometry(b[BOTTOM], n_bottom);
#endif // ENABLE_TEXTURED_VOLUMES
        }

        // Generate new vertices for the end of this line segment.
#if ENABLE_TEXTURED_VOLUMES
        idx_b[LEFT] = idx_last++;
        volume.push_geometry(b[LEFT].cast<float>(), &left_normal);
        idx_b[RIGHT] = idx_last++;
        volume.push_geometry(b[RIGHT].cast<float>(), &right_normal);
#else
        idx_b[LEFT] = idx_last++;
        volume.push_geometry(b[LEFT], n_left);
        idx_b[RIGHT] = idx_last++;
        volume.push_geometry(b[RIGHT], n_right);
#endif // ENABLE_TEXTURED_VOLUMES

        ::memcpy(idx_prev, idx_b, 4 * sizeof(int));
#if ENABLE_TEXTURED_VOLUMES
        n_right_prev = right_normal;
        n_top_prev = top_normal;
#else
        n_right_prev = n_right;
        n_top_prev = n_top;
#endif // ENABLE_TEXTURED_VOLUMES
        unit_v_prev = unit_v;
        len_prev = len;

        if (!closed) {
            // Terminate open paths with caps.
            if (i == 0)
                volume.push_quad(idx_a[BOTTOM], idx_a[RIGHT], idx_a[TOP], idx_a[LEFT]);

            // We don't use 'else' because both cases are true if we have only one line.
            if (i + 1 == lines.size())
                volume.push_quad(idx_b[BOTTOM], idx_b[LEFT], idx_b[TOP], idx_b[RIGHT]);
        }

        // Add quads for a straight hollow tube-like segment.
        // bottom-right face
        volume.push_quad(idx_a[BOTTOM], idx_b[BOTTOM], idx_b[RIGHT], idx_a[RIGHT]);
        // top-right face
        volume.push_quad(idx_a[RIGHT], idx_b[RIGHT], idx_b[TOP], idx_a[TOP]);
        // top-left face
        volume.push_quad(idx_a[TOP], idx_b[TOP], idx_b[LEFT], idx_a[LEFT]);
        // bottom-left face
        volume.push_quad(idx_a[LEFT], idx_b[LEFT], idx_b[BOTTOM], idx_a[BOTTOM]);
    }

#undef LEFT
#undef RIGHT
#undef TOP
#undef BOTTOM
}

static void point_to_indexed_vertex_array(const Vec3crd& point,
    double width,
    double height,
    GLIndexedVertexArray& volume)
{
#if ENABLE_TEXTURED_VOLUMES
    assert(volume.format == GLIndexedVertexArray::EFormat::PositionNormal);
#endif // ENABLE_TEXTURED_VOLUMES

    // builds a double piramid, with vertices on the local axes, around the point

    Vec3d center = unscale(point);

    double scale_factor = 1.0;
    double w = scale_factor * width;
    double h = scale_factor * height;

    // new vertices ids
#if ENABLE_TEXTURED_VOLUMES
    int idx_last = int(volume.interleaved_data.size() / volume.vertex_size_floats());
#else
    int idx_last = int(volume.vertices_and_normals_interleaved.size() / 6);
#endif // ENABLE_TEXTURED_VOLUMES
    int idxs[6];
    for (int i = 0; i < 6; ++i) {
        idxs[i] = idx_last + i;
    }

    Vec3d displacement_x(w, 0.0, 0.0);
    Vec3d displacement_y(0.0, w, 0.0);
    Vec3d displacement_z(0.0, 0.0, h);

#if ENABLE_TEXTURED_VOLUMES
    Vec3f pos_unit_x = Vec3f::UnitX();
    Vec3f neg_unit_x = -pos_unit_x;
    Vec3f pos_unit_y = Vec3f::UnitY();
    Vec3f neg_unit_y = -pos_unit_y;
    Vec3f pos_unit_z = Vec3f::UnitZ();
    Vec3f neg_unit_z = -pos_unit_z;

    // vertices
    volume.push_geometry((center - displacement_x).cast<float>(), &neg_unit_x); // idxs[0]
    volume.push_geometry((center + displacement_x).cast<float>(), &pos_unit_x); // idxs[1]
    volume.push_geometry((center - displacement_y).cast<float>(), &neg_unit_y); // idxs[2]
    volume.push_geometry((center + displacement_y).cast<float>(), &pos_unit_y); // idxs[3]
    volume.push_geometry((center - displacement_z).cast<float>(), &neg_unit_z); // idxs[4]
    volume.push_geometry((center + displacement_z).cast<float>(), &pos_unit_z); // idxs[5]
#else
    Vec3d unit_x(1.0, 0.0, 0.0);
    Vec3d unit_y(0.0, 1.0, 0.0);
    Vec3d unit_z(0.0, 0.0, 1.0);

    // vertices
    volume.push_geometry(center - displacement_x, -unit_x); // idxs[0]
    volume.push_geometry(center + displacement_x, unit_x);  // idxs[1]
    volume.push_geometry(center - displacement_y, -unit_y); // idxs[2]
    volume.push_geometry(center + displacement_y, unit_y);  // idxs[3]
    volume.push_geometry(center - displacement_z, -unit_z); // idxs[4]
    volume.push_geometry(center + displacement_z, unit_z);  // idxs[5]
#endif // ENABLE_TEXTURED_VOLUMES

    // top piramid faces
    volume.push_triangle(idxs[0], idxs[2], idxs[5]);
    volume.push_triangle(idxs[2], idxs[1], idxs[5]);
    volume.push_triangle(idxs[1], idxs[3], idxs[5]);
    volume.push_triangle(idxs[3], idxs[0], idxs[5]);

    // bottom piramid faces
    volume.push_triangle(idxs[2], idxs[0], idxs[4]);
    volume.push_triangle(idxs[1], idxs[2], idxs[4]);
    volume.push_triangle(idxs[3], idxs[1], idxs[4]);
    volume.push_triangle(idxs[0], idxs[3], idxs[4]);
}

void _3DScene::thick_lines_to_verts(
    const Lines                 &lines,
    const std::vector<double>   &widths,
    const std::vector<double>   &heights, 
    bool                         closed,
    double                       top_z,
    GLVolume                    &volume)
{
    thick_lines_to_indexed_vertex_array(lines, widths, heights, closed, top_z, volume.indexed_vertex_array);
}

void _3DScene::thick_lines_to_verts(const Lines3& lines,
    const std::vector<double>& widths,
    const std::vector<double>& heights,
    bool closed,
    GLVolume& volume)
{
    thick_lines_to_indexed_vertex_array(lines, widths, heights, closed, volume.indexed_vertex_array);
}

static void thick_point_to_verts(const Vec3crd& point,
    double width,
    double height,
    GLVolume& volume)
{
    point_to_indexed_vertex_array(point, width, height, volume.indexed_vertex_array);
}

void _3DScene::extrusionentity_to_verts(const Polyline &polyline, float width, float height, float print_z, GLVolume& volume)
{
	if (polyline.size() >= 2) {
		size_t num_segments = polyline.size() - 1;
		thick_lines_to_verts(polyline.lines(), std::vector<double>(num_segments, width), std::vector<double>(num_segments, height), false, print_z, volume);
	}
}

// Fill in the qverts and tverts with quads and triangles for the extrusion_path.
void _3DScene::extrusionentity_to_verts(const ExtrusionPath &extrusion_path, float print_z, GLVolume &volume)
{
	extrusionentity_to_verts(extrusion_path.polyline, extrusion_path.width, extrusion_path.height, print_z, volume);
}

// Fill in the qverts and tverts with quads and triangles for the extrusion_path.
void _3DScene::extrusionentity_to_verts(const ExtrusionPath &extrusion_path, float print_z, const Point &copy, GLVolume &volume)
{
    Polyline            polyline = extrusion_path.polyline;
    polyline.remove_duplicate_points();
    polyline.translate(copy);
    Lines               lines = polyline.lines();
    std::vector<double> widths(lines.size(), extrusion_path.width);
    std::vector<double> heights(lines.size(), extrusion_path.height);
    thick_lines_to_verts(lines, widths, heights, false, print_z, volume);
}

// Fill in the qverts and tverts with quads and triangles for the extrusion_loop.
void _3DScene::extrusionentity_to_verts(const ExtrusionLoop &extrusion_loop, float print_z, const Point &copy, GLVolume &volume)
{
    Lines               lines;
    std::vector<double> widths;
    std::vector<double> heights;
    for (const ExtrusionPath &extrusion_path : extrusion_loop.paths) {
        Polyline            polyline = extrusion_path.polyline;
        polyline.remove_duplicate_points();
        polyline.translate(copy);
        Lines lines_this = polyline.lines();
        append(lines, lines_this);
        widths.insert(widths.end(), lines_this.size(), extrusion_path.width);
        heights.insert(heights.end(), lines_this.size(), extrusion_path.height);
    }
    thick_lines_to_verts(lines, widths, heights, true, print_z, volume);
}

// Fill in the qverts and tverts with quads and triangles for the extrusion_multi_path.
void _3DScene::extrusionentity_to_verts(const ExtrusionMultiPath &extrusion_multi_path, float print_z, const Point &copy, GLVolume &volume)
{
    Lines               lines;
    std::vector<double> widths;
    std::vector<double> heights;
    for (const ExtrusionPath &extrusion_path : extrusion_multi_path.paths) {
        Polyline            polyline = extrusion_path.polyline;
        polyline.remove_duplicate_points();
        polyline.translate(copy);
        Lines lines_this = polyline.lines();
        append(lines, lines_this);
        widths.insert(widths.end(), lines_this.size(), extrusion_path.width);
        heights.insert(heights.end(), lines_this.size(), extrusion_path.height);
    }
    thick_lines_to_verts(lines, widths, heights, false, print_z, volume);
}

void _3DScene::extrusionentity_to_verts(const ExtrusionEntityCollection &extrusion_entity_collection, float print_z, const Point &copy, GLVolume &volume)
{
    for (const ExtrusionEntity *extrusion_entity : extrusion_entity_collection.entities)
        extrusionentity_to_verts(extrusion_entity, print_z, copy, volume);
}

void _3DScene::extrusionentity_to_verts(const ExtrusionEntity *extrusion_entity, float print_z, const Point &copy, GLVolume &volume)
{
    if (extrusion_entity != nullptr) {
        auto *extrusion_path = dynamic_cast<const ExtrusionPath*>(extrusion_entity);
        if (extrusion_path != nullptr)
            extrusionentity_to_verts(*extrusion_path, print_z, copy, volume);
        else {
            auto *extrusion_loop = dynamic_cast<const ExtrusionLoop*>(extrusion_entity);
            if (extrusion_loop != nullptr)
                extrusionentity_to_verts(*extrusion_loop, print_z, copy, volume);
            else {
                auto *extrusion_multi_path = dynamic_cast<const ExtrusionMultiPath*>(extrusion_entity);
                if (extrusion_multi_path != nullptr)
                    extrusionentity_to_verts(*extrusion_multi_path, print_z, copy, volume);
                else {
                    auto *extrusion_entity_collection = dynamic_cast<const ExtrusionEntityCollection*>(extrusion_entity);
                    if (extrusion_entity_collection != nullptr)
                        extrusionentity_to_verts(*extrusion_entity_collection, print_z, copy, volume);
                    else {
                        throw Slic3r::RuntimeError("Unexpected extrusion_entity type in to_verts()");
                    }
                }
            }
        }
    }
}

void _3DScene::polyline3_to_verts(const Polyline3& polyline, double width, double height, GLVolume& volume)
{
    Lines3 lines = polyline.lines();
    std::vector<double> widths(lines.size(), width);
    std::vector<double> heights(lines.size(), height);
    thick_lines_to_verts(lines, widths, heights, false, volume);
}

void _3DScene::point3_to_verts(const Vec3crd& point, double width, double height, GLVolume& volume)
{
    thick_point_to_verts(point, width, height, volume);
}

} // namespace Slic3r<|MERGE_RESOLUTION|>--- conflicted
+++ resolved
@@ -1260,7 +1260,6 @@
         glsafe(::glDisableClientState(GL_NORMAL_ARRAY));
     }
 
-<<<<<<< HEAD
 #if ENABLE_ENVIRONMENT_MAP
     if (use_environment_texture) {
         glsafe(::glActiveTexture(GL_TEXTURE0 + 1));
@@ -1269,17 +1268,7 @@
     }
 #endif // ENABLE_ENVIRONMENT_MAP
 
-    for (GLVolumeWithIdAndZ& volume : to_render) {
-        // render sinking contours of hovered/displaced volumes
-        if (volume.first->is_sinking() && !volume.first->is_below_printbed() &&
-            (volume.first->hover != GLVolume::HS_None || volume.first->force_sinking_contours)) {
-            shader->stop_using();
-            glsafe(::glDepthFunc(GL_ALWAYS));
-            volume.first->render_sinking_contours();
-            glsafe(::glDepthFunc(GL_LESS));
-            shader->start_using();
-=======
-    if (m_show_sinking_contours)
+    if (m_show_sinking_contours) {
         for (GLVolumeWithIdAndZ& volume : to_render) {
             // render sinking contours of hovered/displaced volumes
             if (volume.first->is_sinking() && !volume.first->is_below_printbed() &&
@@ -1290,8 +1279,8 @@
                 glsafe(::glDepthFunc(GL_LESS));
                 shader->start_using();
             }
->>>>>>> a3f995ac
-        }
+        }
+    }
 #else
     glsafe(::glEnableClientState(GL_VERTEX_ARRAY));
     glsafe(::glEnableClientState(GL_NORMAL_ARRAY));
