#include "SLAPrint.hpp"
#include "SLA/SLASupportTree.hpp"
#include "SLA/SLABasePool.hpp"
#include "SLA/SLAAutoSupports.hpp"
#include "ClipperUtils.hpp"
#include "Geometry.hpp"
#include "MTUtils.hpp"

#include <unordered_set>
#include <numeric>

#include <tbb/parallel_for.h>
#include <boost/filesystem/path.hpp>
#include <boost/log/trivial.hpp>

// For geometry algorithms with native Clipper types (no copies and conversions)
#include <libnest2d/backends/clipper/geometries.hpp>

// #define SLAPRINT_DO_BENCHMARK

#ifdef SLAPRINT_DO_BENCHMARK
#include <libnest2d/tools/benchmark.h>
#endif

//#include <tbb/spin_mutex.h>//#include "tbb/mutex.h"

#include "I18N.hpp"

//! macro used to mark string used at localization,
//! return same string
#define L(s) Slic3r::I18N::translate(s)

namespace Slic3r {

using SupportTreePtr = std::unique_ptr<sla::SLASupportTree>;

class SLAPrintObject::SupportData
{
public:
    sla::EigenMesh3D emesh;              // index-triangle representation
    std::vector<sla::SupportPoint> support_points;     // all the support points (manual/auto)
    SupportTreePtr                 support_tree_ptr;   // the supports
    std::vector<ExPolygons>        support_slices;     // sliced supports

    inline SupportData(const TriangleMesh &trmesh) : emesh(trmesh) {}
};

namespace {

// should add up to 100 (%)
const std::array<unsigned, slaposCount>     OBJ_STEP_LEVELS =
{
    30,     // slaposObjectSlice,
    20,     // slaposSupportPoints,
    10,     // slaposSupportTree,
    10,     // slaposBasePool,
    30,     // slaposSliceSupports,
};

// Object step to status label. The labels are localized at the time of calling, thus supporting language switching.
std::string OBJ_STEP_LABELS(size_t idx)
{
    switch (idx) {
    case slaposObjectSlice:     return L("Slicing model");
    case slaposSupportPoints:   return L("Generating support points");
    case slaposSupportTree:     return L("Generating support tree");
    case slaposBasePool:        return L("Generating pad");
    case slaposSliceSupports:   return L("Slicing supports");
    default:;
    }
    assert(false); return "Out of bounds!";
};

// Should also add up to 100 (%)
const std::array<unsigned, slapsCount> PRINT_STEP_LEVELS =
{
    10,      // slapsMergeSlicesAndEval
    90,      // slapsRasterize
};

// Print step to status label. The labels are localized at the time of calling, thus supporting language switching.
std::string PRINT_STEP_LABELS(size_t idx)
{
    switch (idx) {
    case slapsMergeSlicesAndEval:   return L("Merging slices and calculating statistics");
    case slapsRasterize:            return L("Rasterizing layers");
    default:;
    }
    assert(false); return "Out of bounds!";
};

}

void SLAPrint::clear()
{
    tbb::mutex::scoped_lock lock(this->state_mutex());
    // The following call should stop background processing if it is running.
    this->invalidate_all_steps();
    for (SLAPrintObject *object : m_objects)
        delete object;
    m_objects.clear();
    m_model.clear_objects();
}

// Transformation without rotation around Z and without a shift by X and Y.
static Transform3d sla_trafo(const SLAPrint& p, const ModelObject &model_object)
{

    Vec3d corr = p.relative_correction();

    ModelInstance &model_instance = *model_object.instances.front();
    Vec3d          offset         = model_instance.get_offset();
    Vec3d          rotation       = model_instance.get_rotation();
    offset(0) = 0.;
    offset(1) = 0.;
    rotation(2) = 0.;

    offset(Z) *= corr(Z);

    auto trafo = Transform3d::Identity();
    trafo.translate(offset);
    trafo.scale(corr);
    trafo.rotate(Eigen::AngleAxisd(rotation(2), Vec3d::UnitZ()));
    trafo.rotate(Eigen::AngleAxisd(rotation(1), Vec3d::UnitY()));
    trafo.rotate(Eigen::AngleAxisd(rotation(0), Vec3d::UnitX()));
    trafo.scale(model_instance.get_scaling_factor());
    trafo.scale(model_instance.get_mirror());

    if (model_instance.is_left_handed())
        trafo = Eigen::Scaling(Vec3d(-1., 1., 1.)) * trafo;

    return trafo;
}

// List of instances, where the ModelInstance transformation is a composite of sla_trafo and the transformation defined by SLAPrintObject::Instance.
static std::vector<SLAPrintObject::Instance> sla_instances(const ModelObject &model_object)
{
    std::vector<SLAPrintObject::Instance> instances;
    assert(! model_object.instances.empty());
    if (! model_object.instances.empty()) {
        Vec3d rotation0 = model_object.instances.front()->get_rotation();
        rotation0(2) = 0.;
        for (ModelInstance *model_instance : model_object.instances)
            if (model_instance->is_printable()) {
                instances.emplace_back(
                    model_instance->id(),
                    Point::new_scale(model_instance->get_offset(X), model_instance->get_offset(Y)),
                    float(Geometry::rotation_diff_z(rotation0, model_instance->get_rotation())));
            }
    }
    return instances;
}

SLAPrint::ApplyStatus SLAPrint::apply(const Model &model, DynamicPrintConfig config)
{
#ifdef _DEBUG
    check_model_ids_validity(model);
#endif /* _DEBUG */

    // Normalize the config.
    config.option("sla_print_settings_id",    true);
    config.option("sla_material_settings_id", true);
    config.option("printer_settings_id",      true);
    config.normalize();
    // Collect changes to print config.
    t_config_option_keys print_diff    = m_print_config.diff(config);
    t_config_option_keys printer_diff  = m_printer_config.diff(config);
    t_config_option_keys material_diff = m_material_config.diff(config);
    t_config_option_keys object_diff   = m_default_object_config.diff(config);
    t_config_option_keys placeholder_parser_diff = m_placeholder_parser.config_diff(config);

    // Do not use the ApplyStatus as we will use the max function when updating apply_status.
    unsigned int apply_status = APPLY_STATUS_UNCHANGED;
    auto update_apply_status = [&apply_status](bool invalidated)
        { apply_status = std::max<unsigned int>(apply_status, invalidated ? APPLY_STATUS_INVALIDATED : APPLY_STATUS_CHANGED); };
    if (! (print_diff.empty() && printer_diff.empty() && material_diff.empty() && object_diff.empty()))
        update_apply_status(false);

    // Grab the lock for the Print / PrintObject milestones.
    tbb::mutex::scoped_lock lock(this->state_mutex());

    // The following call may stop the background processing.
    bool invalidate_all_model_objects = false;
    if (! print_diff.empty())
        update_apply_status(this->invalidate_state_by_config_options(print_diff, invalidate_all_model_objects));
    if (! printer_diff.empty())
        update_apply_status(this->invalidate_state_by_config_options(printer_diff, invalidate_all_model_objects));
    if (! material_diff.empty())
        update_apply_status(this->invalidate_state_by_config_options(material_diff, invalidate_all_model_objects));

    // Apply variables to placeholder parser. The placeholder parser is currently used
    // only to generate the output file name.
    if (! placeholder_parser_diff.empty()) {
        // update_apply_status(this->invalidate_step(slapsRasterize));
        m_placeholder_parser.apply_config(config);
        // Set the profile aliases for the PrintBase::output_filename()
        m_placeholder_parser.set("print_preset",    config.option("sla_print_settings_id")->clone());
        m_placeholder_parser.set("material_preset", config.option("sla_material_settings_id")->clone());
        m_placeholder_parser.set("printer_preset",  config.option("printer_settings_id")->clone());
    }

    // It is also safe to change m_config now after this->invalidate_state_by_config_options() call.
    m_print_config.apply_only(config, print_diff, true);
    m_printer_config.apply_only(config, printer_diff, true);
    // Handle changes to material config.
    m_material_config.apply_only(config, material_diff, true);
    // Handle changes to object config defaults
    m_default_object_config.apply_only(config, object_diff, true);

    struct ModelObjectStatus {
        enum Status {
            Unknown,
            Old,
            New,
            Moved,
            Deleted,
        };
        ModelObjectStatus(ObjectID id, Status status = Unknown) : id(id), status(status) {}
        ObjectID                id;
        Status                  status;
        // Search by id.
        bool operator<(const ModelObjectStatus &rhs) const { return id < rhs.id; }
    };
    std::set<ModelObjectStatus> model_object_status;

    // 1) Synchronize model objects.
    if (model.id() != m_model.id() || invalidate_all_model_objects) {
        // Kill everything, initialize from scratch.
        // Stop background processing.
        this->call_cancel_callback();
        update_apply_status(this->invalidate_all_steps());
        for (SLAPrintObject *object : m_objects) {
            model_object_status.emplace(object->model_object()->id(), ModelObjectStatus::Deleted);
            update_apply_status(object->invalidate_all_steps());
            delete object;
        }
        m_objects.clear();
        m_model.assign_copy(model);
        for (const ModelObject *model_object : m_model.objects)
            model_object_status.emplace(model_object->id(), ModelObjectStatus::New);
    } else {
        if (model_object_list_equal(m_model, model)) {
            // The object list did not change.
            for (const ModelObject *model_object : m_model.objects)
                model_object_status.emplace(model_object->id(), ModelObjectStatus::Old);
        } else if (model_object_list_extended(m_model, model)) {
            // Add new objects. Their volumes and configs will be synchronized later.
            update_apply_status(this->invalidate_step(slapsMergeSlicesAndEval));
            for (const ModelObject *model_object : m_model.objects)
                model_object_status.emplace(model_object->id(), ModelObjectStatus::Old);
            for (size_t i = m_model.objects.size(); i < model.objects.size(); ++ i) {
                model_object_status.emplace(model.objects[i]->id(), ModelObjectStatus::New);
                m_model.objects.emplace_back(ModelObject::new_copy(*model.objects[i]));
                m_model.objects.back()->set_model(&m_model);
            }
        } else {
            // Reorder the objects, add new objects.
            // First stop background processing before shuffling or deleting the PrintObjects in the object list.
            this->call_cancel_callback();
            update_apply_status(this->invalidate_step(slapsMergeSlicesAndEval));
            // Second create a new list of objects.
            std::vector<ModelObject*> model_objects_old(std::move(m_model.objects));
            m_model.objects.clear();
            m_model.objects.reserve(model.objects.size());
            auto by_id_lower = [](const ModelObject *lhs, const ModelObject *rhs){ return lhs->id() < rhs->id(); };
            std::sort(model_objects_old.begin(), model_objects_old.end(), by_id_lower);
            for (const ModelObject *mobj : model.objects) {
                auto it = std::lower_bound(model_objects_old.begin(), model_objects_old.end(), mobj, by_id_lower);
                if (it == model_objects_old.end() || (*it)->id() != mobj->id()) {
                    // New ModelObject added.
                    m_model.objects.emplace_back(ModelObject::new_copy(*mobj));
                    m_model.objects.back()->set_model(&m_model);
                    model_object_status.emplace(mobj->id(), ModelObjectStatus::New);
                } else {
                    // Existing ModelObject re-added (possibly moved in the list).
                    m_model.objects.emplace_back(*it);
                    model_object_status.emplace(mobj->id(), ModelObjectStatus::Moved);
                }
            }
            bool deleted_any = false;
            for (ModelObject *&model_object : model_objects_old) {
                if (model_object_status.find(ModelObjectStatus(model_object->id())) == model_object_status.end()) {
                    model_object_status.emplace(model_object->id(), ModelObjectStatus::Deleted);
                    deleted_any = true;
                } else
                    // Do not delete this ModelObject instance.
                    model_object = nullptr;
            }
            if (deleted_any) {
                // Delete PrintObjects of the deleted ModelObjects.
                std::vector<SLAPrintObject*> print_objects_old = std::move(m_objects);
                m_objects.clear();
                m_objects.reserve(print_objects_old.size());
                for (SLAPrintObject *print_object : print_objects_old) {
                    auto it_status = model_object_status.find(ModelObjectStatus(print_object->model_object()->id()));
                    assert(it_status != model_object_status.end());
                    if (it_status->status == ModelObjectStatus::Deleted) {
                        update_apply_status(print_object->invalidate_all_steps());
                        delete print_object;
                    } else
                        m_objects.emplace_back(print_object);
                }
                for (ModelObject *model_object : model_objects_old)
                    delete model_object;
            }
        }
    }

    // 2) Map print objects including their transformation matrices.
    struct PrintObjectStatus {
        enum Status {
            Unknown,
            Deleted,
            Reused,
            New
        };
        PrintObjectStatus(SLAPrintObject *print_object, Status status = Unknown) :
            id(print_object->model_object()->id()),
            print_object(print_object),
            trafo(print_object->trafo()),
            status(status) {}
        PrintObjectStatus(ObjectID id) : id(id), print_object(nullptr), trafo(Transform3d::Identity()), status(Unknown) {}
        // ID of the ModelObject & PrintObject
        ObjectID         id;
        // Pointer to the old PrintObject
        SLAPrintObject  *print_object;
        // Trafo generated with model_object->world_matrix(true)
        Transform3d      trafo;
        Status           status;
        // Search by id.
        bool operator<(const PrintObjectStatus &rhs) const { return id < rhs.id; }
    };
    std::multiset<PrintObjectStatus> print_object_status;
    for (SLAPrintObject *print_object : m_objects)
        print_object_status.emplace(PrintObjectStatus(print_object));

    // 3) Synchronize ModelObjects & PrintObjects.
    std::vector<SLAPrintObject*> print_objects_new;
    print_objects_new.reserve(std::max(m_objects.size(), m_model.objects.size()));
    bool new_objects = false;
    for (size_t idx_model_object = 0; idx_model_object < model.objects.size(); ++ idx_model_object) {
        ModelObject &model_object = *m_model.objects[idx_model_object];
        auto it_status = model_object_status.find(ModelObjectStatus(model_object.id()));
        assert(it_status != model_object_status.end());
        assert(it_status->status != ModelObjectStatus::Deleted);
        // PrintObject for this ModelObject, if it exists.
        auto it_print_object_status = print_object_status.end();
        if (it_status->status != ModelObjectStatus::New) {
            // Update the ModelObject instance, possibly invalidate the linked PrintObjects.
            assert(it_status->status == ModelObjectStatus::Old || it_status->status == ModelObjectStatus::Moved);
            const ModelObject &model_object_new       = *model.objects[idx_model_object];
            it_print_object_status = print_object_status.lower_bound(PrintObjectStatus(model_object.id()));
            if (it_print_object_status != print_object_status.end() && it_print_object_status->id != model_object.id())
                it_print_object_status = print_object_status.end();
            // Check whether a model part volume was added or removed, their transformations or order changed.
            bool model_parts_differ = model_volume_list_changed(model_object, model_object_new, ModelVolumeType::MODEL_PART);
            bool sla_trafo_differs  =
                model_object.instances.empty() != model_object_new.instances.empty() ||
                (! model_object.instances.empty() &&
                  (! sla_trafo(*this, model_object).isApprox(sla_trafo(*this, model_object_new)) ||
                    model_object.instances.front()->is_left_handed() != model_object_new.instances.front()->is_left_handed()));
            if (model_parts_differ || sla_trafo_differs) {
                // The very first step (the slicing step) is invalidated. One may freely remove all associated PrintObjects.
                if (it_print_object_status != print_object_status.end()) {
                    update_apply_status(it_print_object_status->print_object->invalidate_all_steps());
                    const_cast<PrintObjectStatus&>(*it_print_object_status).status = PrintObjectStatus::Deleted;
                }
                // Copy content of the ModelObject including its ID, do not change the parent.
                model_object.assign_copy(model_object_new);
            } else {
                // Synchronize Object's config.
                bool object_config_changed = model_object.config != model_object_new.config;
                if (object_config_changed)
                    static_cast<DynamicPrintConfig&>(model_object.config) = static_cast<const DynamicPrintConfig&>(model_object_new.config);
                if (! object_diff.empty() || object_config_changed) {
                    SLAPrintObjectConfig new_config = m_default_object_config;
                    normalize_and_apply_config(new_config, model_object.config);
                    if (it_print_object_status != print_object_status.end()) {
                        t_config_option_keys diff = it_print_object_status->print_object->config().diff(new_config);
                        if (! diff.empty()) {
                            update_apply_status(it_print_object_status->print_object->invalidate_state_by_config_options(diff));
                            it_print_object_status->print_object->config_apply_only(new_config, diff, true);
                        }
                    }
                }

                bool old_user_modified = model_object.sla_points_status == sla::PointsStatus::UserModified;
                bool new_user_modified = model_object_new.sla_points_status == sla::PointsStatus::UserModified;
                if ((old_user_modified && ! new_user_modified) || // switching to automatic supports from manual supports
                    (! old_user_modified && new_user_modified) || // switching to manual supports from automatic supports
                    (new_user_modified && model_object.sla_support_points != model_object_new.sla_support_points)) {
                    if (it_print_object_status != print_object_status.end())
                        update_apply_status(it_print_object_status->print_object->invalidate_step(slaposSupportPoints));

                    model_object.sla_support_points = model_object_new.sla_support_points;
                }
                model_object.sla_points_status = model_object_new.sla_points_status;

                // Copy the ModelObject name, input_file and instances. The instances will compared against PrintObject instances in the next step.
                model_object.name       = model_object_new.name;
                model_object.input_file = model_object_new.input_file;
                model_object.clear_instances();
                model_object.instances.reserve(model_object_new.instances.size());
                for (const ModelInstance *model_instance : model_object_new.instances) {
                    model_object.instances.emplace_back(new ModelInstance(*model_instance));
                    model_object.instances.back()->set_model_object(&model_object);
                }
            }
        }

        std::vector<SLAPrintObject::Instance> new_instances = sla_instances(model_object);
        if (it_print_object_status != print_object_status.end() && it_print_object_status->status != PrintObjectStatus::Deleted) {
            // The SLAPrintObject is already there.
            if (new_instances.empty()) {
                const_cast<PrintObjectStatus&>(*it_print_object_status).status = PrintObjectStatus::Deleted;
            } else {
                if (new_instances != it_print_object_status->print_object->instances()) {
                    // Instances changed.
                    it_print_object_status->print_object->set_instances(new_instances);
                    update_apply_status(this->invalidate_step(slapsMergeSlicesAndEval));
                }
                print_objects_new.emplace_back(it_print_object_status->print_object);
                const_cast<PrintObjectStatus&>(*it_print_object_status).status = PrintObjectStatus::Reused;
            }
        } else if (! new_instances.empty()) {
            auto print_object = new SLAPrintObject(this, &model_object);

            // FIXME: this invalidates the transformed mesh in SLAPrintObject
            // which is expensive to calculate (especially the raw_mesh() call)
            print_object->set_trafo(sla_trafo(*this, model_object), model_object.instances.front()->is_left_handed());

            print_object->set_instances(std::move(new_instances));

            SLAPrintObjectConfig new_config = m_default_object_config;
            normalize_and_apply_config(new_config, model_object.config);
            print_object->config_apply(new_config, true);
            print_objects_new.emplace_back(print_object);
            new_objects = true;
        }
    }

    if (m_objects != print_objects_new) {
        this->call_cancel_callback();
        update_apply_status(this->invalidate_all_steps());
        m_objects = print_objects_new;
        // Delete the PrintObjects marked as Unknown or Deleted.
        for (auto &pos : print_object_status)
            if (pos.status == PrintObjectStatus::Unknown || pos.status == PrintObjectStatus::Deleted) {
                update_apply_status(pos.print_object->invalidate_all_steps());
                delete pos.print_object;
            }
        if (new_objects)
            update_apply_status(false);
    }

    if(m_objects.empty()) {
        m_printer.release();
        m_printer_input.clear();
        m_print_statistics.clear();
    }

#ifdef _DEBUG
    check_model_ids_equal(m_model, model);
#endif /* _DEBUG */

    m_full_print_config = std::move(config);
    return static_cast<ApplyStatus>(apply_status);
}

// After calling the apply() function, set_task() may be called to limit the task to be processed by process().
void SLAPrint::set_task(const TaskParams &params)
{
    // Grab the lock for the Print / PrintObject milestones.
    tbb::mutex::scoped_lock lock(this->state_mutex());

    int n_object_steps = int(params.to_object_step) + 1;
    if (n_object_steps == 0)
        n_object_steps = int(slaposCount);

    if (params.single_model_object.valid()) {
        // Find the print object to be processed with priority.
        SLAPrintObject *print_object = nullptr;
        size_t          idx_print_object = 0;
        for (; idx_print_object < m_objects.size(); ++ idx_print_object)
            if (m_objects[idx_print_object]->model_object()->id() == params.single_model_object) {
                print_object = m_objects[idx_print_object];
                break;
            }
        assert(print_object != nullptr);
        // Find out whether the priority print object is being currently processed.
        bool running = false;
        for (int istep = 0; istep < n_object_steps; ++ istep) {
            if (! print_object->m_stepmask[size_t(istep)])
                // Step was skipped, cancel.
                break;
            if (print_object->is_step_started_unguarded(SLAPrintObjectStep(istep))) {
                // No step was skipped, and a wanted step is being processed. Don't cancel.
                running = true;
                break;
            }
        }
        if (! running)
            this->call_cancel_callback();

        // Now the background process is either stopped, or it is inside one of the print object steps to be calculated anyway.
        if (params.single_model_instance_only) {
            // Suppress all the steps of other instances.
            for (SLAPrintObject *po : m_objects)
                for (size_t istep = 0; istep < slaposCount; ++ istep)
                    po->m_stepmask[istep] = false;
        } else if (! running) {
            // Swap the print objects, so that the selected print_object is first in the row.
            // At this point the background processing must be stopped, so it is safe to shuffle print objects.
            if (idx_print_object != 0)
                std::swap(m_objects.front(), m_objects[idx_print_object]);
        }
        // and set the steps for the current object.
        for (int istep = 0; istep < n_object_steps; ++ istep)
            print_object->m_stepmask[size_t(istep)] = true;
        for (int istep = n_object_steps; istep < int(slaposCount); ++ istep)
            print_object->m_stepmask[size_t(istep)] = false;
    } else {
        // Slicing all objects.
        bool running = false;
        for (SLAPrintObject *print_object : m_objects)
            for (int istep = 0; istep < n_object_steps; ++ istep) {
                if (! print_object->m_stepmask[size_t(istep)]) {
                    // Step may have been skipped. Restart.
                    goto loop_end;
                }
                if (print_object->is_step_started_unguarded(SLAPrintObjectStep(istep))) {
                    // This step is running, and the state cannot be changed due to the this->state_mutex() being locked.
                    // It is safe to manipulate m_stepmask of other SLAPrintObjects and SLAPrint now.
                    running = true;
                    goto loop_end;
                }
            }
    loop_end:
        if (! running)
            this->call_cancel_callback();
        for (SLAPrintObject *po : m_objects) {
            for (int istep = 0; istep < n_object_steps; ++ istep)
                po->m_stepmask[size_t(istep)] = true;
            for (auto istep = size_t(n_object_steps); istep < slaposCount; ++ istep)
                po->m_stepmask[istep] = false;
        }
    }

    if (params.to_object_step != -1 || params.to_print_step != -1) {
        // Limit the print steps.
        size_t istep = (params.to_object_step != -1) ? 0 : size_t(params.to_print_step) + 1;
        for (; istep < m_stepmask.size(); ++ istep)
            m_stepmask[istep] = false;
    }
}

// Clean up after process() finished, either with success, error or if canceled.
// The adjustments on the SLAPrint / SLAPrintObject data due to set_task() are to be reverted here.
void SLAPrint::finalize()
{
    for (SLAPrintObject *po : m_objects)
        for (size_t istep = 0; istep < slaposCount; ++ istep)
            po->m_stepmask[istep] = true;
    for (size_t istep = 0; istep < slapsCount; ++ istep)
        m_stepmask[istep] = true;
}

// Generate a recommended output file name based on the format template, default extension, and template parameters
// (timestamps, object placeholders derived from the model, current placeholder prameters and print statistics.
// Use the final print statistics if available, or just keep the print statistics placeholders if not available yet (before the output is finalized).
std::string SLAPrint::output_filename(const std::string &filename_base) const
{
    DynamicConfig config = this->finished() ? this->print_statistics().config() : this->print_statistics().placeholders();
    return this->PrintBase::output_filename(m_print_config.output_filename_format.value, ".sl1", filename_base, &config);
}

namespace {

bool is_zero_elevation(const SLAPrintObjectConfig &c) {
    bool en_implicit = c.support_object_elevation.getFloat() <= EPSILON &&
                       c.pad_enable.getBool() && c.supports_enable.getBool();
    bool en_explicit = c.pad_zero_elevation.getBool() &&
                       c.supports_enable.getBool();

    return en_implicit || en_explicit;
}

// Compile the argument for support creation from the static print config.
sla::SupportConfig make_support_cfg(const SLAPrintObjectConfig& c) {
    sla::SupportConfig scfg;

    scfg.head_front_radius_mm = 0.5*c.support_head_front_diameter.getFloat();
    scfg.head_back_radius_mm = 0.5*c.support_pillar_diameter.getFloat();
    scfg.head_penetration_mm = c.support_head_penetration.getFloat();
    scfg.head_width_mm = c.support_head_width.getFloat();
    scfg.object_elevation_mm = is_zero_elevation(c) ?
                                   0. : c.support_object_elevation.getFloat();
    scfg.bridge_slope = c.support_critical_angle.getFloat() * PI / 180.0 ;
    scfg.max_bridge_length_mm = c.support_max_bridge_length.getFloat();
    scfg.max_pillar_link_distance_mm = c.support_max_pillar_link_distance.getFloat();
    switch(c.support_pillar_connection_mode.getInt()) {
    case slapcmZigZag:
        scfg.pillar_connection_mode = sla::PillarConnectionMode::zigzag; break;
    case slapcmCross:
        scfg.pillar_connection_mode = sla::PillarConnectionMode::cross; break;
    case slapcmDynamic:
        scfg.pillar_connection_mode = sla::PillarConnectionMode::dynamic; break;
    }
    scfg.ground_facing_only = c.support_buildplate_only.getBool();
    scfg.pillar_widening_factor = c.support_pillar_widening_factor.getFloat();
    scfg.base_radius_mm = 0.5*c.support_base_diameter.getFloat();
    scfg.base_height_mm = c.support_base_height.getFloat();
    scfg.pillar_base_safety_distance_mm =
        c.support_base_safety_distance.getFloat() < EPSILON ?
        scfg.safety_distance_mm : c.support_base_safety_distance.getFloat();

    return scfg;
}

sla::PoolConfig::EmbedObject builtin_pad_cfg(const SLAPrintObjectConfig& c) {
    sla::PoolConfig::EmbedObject ret;

<<<<<<< HEAD
    ret.enabled = c.support_object_elevation.getFloat() <= EPSILON &&
                  c.pad_enable.getBool() && c.supports_enable.getBool();
=======
    ret.enabled = is_zero_elevation(c);
>>>>>>> eba8c398

    if(ret.enabled) {
        ret.object_gap_mm        = c.pad_object_gap.getFloat();
        ret.stick_width_mm       = c.pad_object_connector_width.getFloat();
        ret.stick_stride_mm      = c.pad_object_connector_stride.getFloat();
        ret.stick_penetration_mm = c.pad_object_connector_penetration
                                    .getFloat();
    }

    return ret;
}

sla::PoolConfig make_pool_config(const SLAPrintObjectConfig& c) {
    sla::PoolConfig pcfg;

    pcfg.min_wall_thickness_mm = c.pad_wall_thickness.getFloat();
    pcfg.wall_slope = c.pad_wall_slope.getFloat() * PI / 180.0;

    // We do not support radius for now
    pcfg.edge_radius_mm = 0.0; //c.pad_edge_radius.getFloat();

    pcfg.max_merge_distance_mm = c.pad_max_merge_distance.getFloat();
    pcfg.min_wall_height_mm = c.pad_wall_height.getFloat();

    // set builtin pad implicitly ON
    pcfg.embed_object = builtin_pad_cfg(c);

    return pcfg;
}

}

std::string SLAPrint::validate() const
{
    for(SLAPrintObject * po : m_objects) {

        const ModelObject *mo = po->model_object();
        bool supports_en = po->config().supports_enable.getBool();

        if(supports_en &&
           mo->sla_points_status == sla::PointsStatus::UserModified &&
           mo->sla_support_points.empty())
            return L("Cannot proceed without support points! "
                     "Add support points or disable support generation.");

        sla::SupportConfig cfg = make_support_cfg(po->config());

        double pinhead_width =
                2 * cfg.head_front_radius_mm +
                cfg.head_width_mm +
                2 * cfg.head_back_radius_mm -
                cfg.head_penetration_mm;

        double elv = cfg.object_elevation_mm;

        if(supports_en && elv > EPSILON && elv < pinhead_width )
<<<<<<< HEAD
            return L("Elevation is too low for object.");
=======
            return L(
                "Elevation is too low for object. Use the \"Pad around "
                "obect\" feature to print the object without elevation.");
>>>>>>> eba8c398

        sla::PoolConfig::EmbedObject builtinpad = builtin_pad_cfg(po->config());
        if(supports_en && builtinpad.enabled &&
           cfg.pillar_base_safety_distance_mm < builtinpad.object_gap_mm) {
            return L(
                "The endings of the support pillars will be deployed on the "
                "gap between the object and the pad. 'Support base safety "
                "distance' has to be greater than the 'Pad object gap' "
                "parameter to avoid this.");
        }
    }

    return "";
}

bool SLAPrint::invalidate_step(SLAPrintStep step)
{
    bool invalidated = Inherited::invalidate_step(step);

    // propagate to dependent steps
    if (step == slapsMergeSlicesAndEval) {
        invalidated |= this->invalidate_all_steps();
    }

    return invalidated;
}

void SLAPrint::process()
{
    using namespace sla;
    using ExPolygon = Slic3r::ExPolygon;

    if(m_objects.empty()) return;

    // Assumption: at this point the print objects should be populated only with
    // the model objects we have to process and the instances are also filtered

    // shortcut to initial layer height
    double ilhd = m_material_config.initial_layer_height.getFloat();
    auto   ilh  = float(ilhd);

    coord_t      ilhs     = scaled(ilhd);
    const size_t objcount = m_objects.size();

    static const unsigned min_objstatus = 0;   // where the per object operations start
    static const unsigned max_objstatus = 50;  // where the per object operations end

    // the coefficient that multiplies the per object status values which
    // are set up for <0, 100>. They need to be scaled into the whole process
    const double ostepd = (max_objstatus - min_objstatus) / (objcount * 100.0);

    // The slicing will be performed on an imaginary 1D grid which starts from
    // the bottom of the bounding box created around the supported model. So
    // the first layer which is usually thicker will be part of the supports
    // not the model geometry. Exception is when the model is not in the air
    // (elevation is zero) and no pad creation was requested. In this case the
    // model geometry starts on the ground level and the initial layer is part
    // of it. In any case, the model and the supports have to be sliced in the
    // same imaginary grid (the height vector argument to TriangleMeshSlicer).

    // Slicing the model object. This method is oversimplified and needs to
    // be compared with the fff slicing algorithm for verification
    auto slice_model = [this, ilhs, ilh](SLAPrintObject& po) {
        const TriangleMesh& mesh = po.transformed_mesh();

        // We need to prepare the slice index...

        double  lhd  = m_objects.front()->m_config.layer_height.getFloat();
        float   lh   = float(lhd);
        coord_t lhs  = scaled(lhd);
        auto && bb3d = mesh.bounding_box();
        double  minZ = bb3d.min(Z) - po.get_elevation();
        double  maxZ = bb3d.max(Z);
        auto    minZf = float(minZ);
        coord_t minZs = scaled(minZ);
        coord_t maxZs = scaled(maxZ);

        po.m_slice_index.clear();

        size_t cap = size_t(1 + (maxZs - minZs - ilhs) / lhs);
        po.m_slice_index.reserve(cap);

        po.m_slice_index.emplace_back(minZs + ilhs, minZf + ilh / 2.f, ilh);

        for(coord_t h = minZs + ilhs + lhs; h <= maxZs; h += lhs)
            po.m_slice_index.emplace_back(h, unscaled<float>(h) - lh / 2.f, lh);

<<<<<<< HEAD
        // Just get the first record that is form the model:
=======
        // Just get the first record that is from the model:
>>>>>>> eba8c398
        auto slindex_it =
                po.closest_slice_record(po.m_slice_index, float(bb3d.min(Z)));

        if(slindex_it == po.m_slice_index.end())
            //TRN To be shown at the status bar on SLA slicing error.
            throw std::runtime_error(
                L("Slicing had to be stopped due to an internal error: "
                  "Inconsistent slice index."));

        po.m_model_height_levels.clear();
        po.m_model_height_levels.reserve(po.m_slice_index.size());
        for(auto it = slindex_it; it != po.m_slice_index.end(); ++it)
            po.m_model_height_levels.emplace_back(it->slice_level());

        TriangleMeshSlicer slicer(&mesh);

        po.m_model_slices.clear();
        slicer.slice(po.m_model_height_levels,
                     float(po.config().slice_closing_radius.value),
                     &po.m_model_slices,
                     [this](){ throw_if_canceled(); });

        auto mit = slindex_it;
        double doffs = m_printer_config.absolute_correction.getFloat();
        coord_t clpr_offs = scaled(doffs);
        for(size_t id = 0;
            id < po.m_model_slices.size() && mit != po.m_slice_index.end();
            id++)
        {
            // We apply the printer correction offset here.
            if(clpr_offs != 0)
                po.m_model_slices[id] =
                        offset_ex(po.m_model_slices[id], float(clpr_offs));

            mit->set_model_slice_idx(po, id); ++mit;
        }

        if(po.m_config.supports_enable.getBool() ||
           po.m_config.pad_enable.getBool())
        {
            po.m_supportdata.reset(
                new SLAPrintObject::SupportData(po.transformed_mesh()) );
        }
    };

    // In this step we check the slices, identify island and cover them with
    // support points. Then we sprinkle the rest of the mesh.
    auto support_points = [this, ostepd](SLAPrintObject& po) {
        // If supports are disabled, we can skip the model scan.
        if(!po.m_config.supports_enable.getBool()) return;

        if (!po.m_supportdata)
            po.m_supportdata.reset(
                new SLAPrintObject::SupportData(po.transformed_mesh()));

        const ModelObject& mo = *po.m_model_object;

        BOOST_LOG_TRIVIAL(debug) << "Support point count "
                                 << mo.sla_support_points.size();

        // Unless the user modified the points or we already did the calculation, we will do
        // the autoplacement. Otherwise we will just blindly copy the frontend data
        // into the backend cache.
        if (mo.sla_points_status != sla::PointsStatus::UserModified) {

            // Hypothetical use of the slice index:
            // auto bb = po.transformed_mesh().bounding_box();
            // auto range = po.get_slice_records(bb.min(Z));
            // std::vector<float> heights; heights.reserve(range.size());
            // for(auto& record : range) heights.emplace_back(record.slice_level());

            // calculate heights of slices (slices are calculated already)
            const std::vector<float>& heights = po.m_model_height_levels;

            this->throw_if_canceled();
            SLAAutoSupports::Config config;
            const SLAPrintObjectConfig& cfg = po.config();

            // the density config value is in percents:
            config.density_relative = float(cfg.support_points_density_relative / 100.f);
            config.minimal_distance = float(cfg.support_points_minimal_distance);
            config.head_diameter    = float(cfg.support_head_front_diameter);

            // scaling for the sub operations
            double d = ostepd * OBJ_STEP_LEVELS[slaposSupportPoints] / 100.0;
            double init = m_report_status.status();

            auto statuscb = [this, d, init](unsigned st)
            {
                double current = init + st * d;
                if(std::round(m_report_status.status()) < std::round(current))
                    m_report_status(*this, current,
                                    OBJ_STEP_LABELS(slaposSupportPoints));

            };

            // Construction of this object does the calculation.
            this->throw_if_canceled();
            SLAAutoSupports auto_supports(po.transformed_mesh(),
                                          po.m_supportdata->emesh,
                                          po.get_model_slices(),
                                          heights,
                                          config,
                                          [this]() { throw_if_canceled(); },
                                          statuscb);

            // Now let's extract the result.
            const std::vector<sla::SupportPoint>& points = auto_supports.output();
            this->throw_if_canceled();
            po.m_supportdata->support_points = points;

            BOOST_LOG_TRIVIAL(debug) << "Automatic support points: "
                                     << po.m_supportdata->support_points.size();

            // Using RELOAD_SLA_SUPPORT_POINTS to tell the Plater to pass
            // the update status to GLGizmoSlaSupports
            m_report_status(*this,
                            -1,
                            L("Generating support points"),
                            SlicingStatus::RELOAD_SLA_SUPPORT_POINTS);
        }
        else {
            // There are either some points on the front-end, or the user
            // removed them on purpose. No calculation will be done.
            po.m_supportdata->support_points = po.transformed_support_points();
        }

        // If the zero elevation mode is engaged, we have to filter out all the
        // points that are on the bottom of the object
        if (is_zero_elevation(po.config())) {
            double gnd       = po.m_supportdata->emesh.ground_level();
            auto & pts       = po.m_supportdata->support_points;
            double tolerance = po.config().pad_enable.getBool()
                                   ? po.m_config.pad_wall_thickness.getFloat()
                                   : po.m_config.support_base_height.getFloat();

            // get iterator to the reorganized vector end
            auto endit = std::remove_if(
                pts.begin(),
                pts.end(),
                [tolerance, gnd](const sla::SupportPoint &sp) {
                    double diff = std::abs(gnd - double(sp.pos(Z)));
                    return diff <= tolerance;
                });

            // erase all elements after the new end
            pts.erase(endit, pts.end());
        }
    };

    // In this step we create the supports
    auto support_tree = [this, ostepd](SLAPrintObject& po)
    {
        if(!po.m_supportdata) return;

        sla::PoolConfig pcfg = make_pool_config(po.m_config);

        if (pcfg.embed_object)
            po.m_supportdata->emesh.ground_level_offset(
                pcfg.min_wall_thickness_mm);

        if(!po.m_config.supports_enable.getBool()) {

            // Generate empty support tree. It can still host a pad
            po.m_supportdata->support_tree_ptr.reset(
                    new SLASupportTree(po.m_supportdata->emesh.ground_level()));

            return;
        }

        sla::SupportConfig scfg = make_support_cfg(po.m_config);
        sla::Controller ctl;

        // scaling for the sub operations
        double d = ostepd * OBJ_STEP_LEVELS[slaposSupportTree] / 100.0;
        double init = m_report_status.status();

        ctl.statuscb = [this, d, init](unsigned st, const std::string &logmsg)
        {
            double current = init + st * d;
            if(std::round(m_report_status.status()) < std::round(current))
                m_report_status(*this, current,
                                OBJ_STEP_LABELS(slaposSupportTree),
                                SlicingStatus::DEFAULT,
                                logmsg);

        };

        ctl.stopcondition = [this](){ return canceled(); };
        ctl.cancelfn = [this]() { throw_if_canceled(); };

        po.m_supportdata->support_tree_ptr.reset(
                    new SLASupportTree(po.m_supportdata->support_points,
                                       po.m_supportdata->emesh, scfg, ctl));

        throw_if_canceled();

        // Create the unified mesh
        auto rc = SlicingStatus::RELOAD_SCENE;

        // This is to prevent "Done." being displayed during merged_mesh()
        m_report_status(*this, -1, L("Visualizing supports"));
        po.m_supportdata->support_tree_ptr->merged_mesh();

        BOOST_LOG_TRIVIAL(debug) << "Processed support point count "
                                 << po.m_supportdata->support_points.size();

        // Check the mesh for later troubleshooting.
        if(po.support_mesh().empty())
            BOOST_LOG_TRIVIAL(warning) << "Support mesh is empty";

        m_report_status(*this, -1, L("Visualizing supports"), rc);
    };

    // This step generates the sla base pad
    auto base_pool = [this](SLAPrintObject& po) {
        // this step can only go after the support tree has been created
        // and before the supports had been sliced. (or the slicing has to be
        // repeated)

        if(po.m_config.pad_enable.getBool())
        {
            // Get the distilled pad configuration from the config
            sla::PoolConfig pcfg = make_pool_config(po.m_config);

            ExPolygons bp; // This will store the base plate of the pad.
            double   pad_h             = sla::get_pad_fullheight(pcfg);
            const TriangleMesh &trmesh = po.transformed_mesh();

            // This call can get pretty time consuming
            auto thrfn = [this](){ throw_if_canceled(); };

            if (!po.m_config.supports_enable.getBool() || pcfg.embed_object) {
                // No support (thus no elevation) or zero elevation mode
                // we sometimes call it "builtin pad" is enabled so we will
                // get a sample from the bottom of the mesh and use it for pad
                // creation.
                sla::base_plate(trmesh,
                                bp,
                                float(pad_h),
                                float(po.m_config.layer_height.getFloat()),
                                thrfn);
            }

            pcfg.throw_on_cancel = thrfn;
            po.m_supportdata->support_tree_ptr->add_pad(bp, pcfg);
        } else if(po.m_supportdata && po.m_supportdata->support_tree_ptr) {
            po.m_supportdata->support_tree_ptr->remove_pad();
        }

        po.throw_if_canceled();
        auto rc = SlicingStatus::RELOAD_SCENE;
        m_report_status(*this, -1, L("Visualizing supports"), rc);
    };

    // Slicing the support geometries similarly to the model slicing procedure.
    // If the pad had been added previously (see step "base_pool" than it will
    // be part of the slices)
    auto slice_supports = [this](SLAPrintObject& po) {
        auto& sd = po.m_supportdata;

        if(sd) sd->support_slices.clear();

        // Don't bother if no supports and no pad is present.
        if (!po.m_config.supports_enable.getBool() &&
            !po.m_config.pad_enable.getBool())
            return;

        if(sd && sd->support_tree_ptr) {

            std::vector<float> heights; heights.reserve(po.m_slice_index.size());

            for(auto& rec : po.m_slice_index) {
                heights.emplace_back(rec.slice_level());
            }

            sd->support_slices = sd->support_tree_ptr->slice(
                        heights, float(po.config().slice_closing_radius.value));
        }

        double doffs = m_printer_config.absolute_correction.getFloat();
        coord_t clpr_offs = scaled(doffs);
        for(size_t i = 0;
            i < sd->support_slices.size() && i < po.m_slice_index.size();
            ++i)
        {
            // We apply the printer correction offset here.
            if(clpr_offs != 0)
                sd->support_slices[i] =
                    offset_ex(sd->support_slices[i], float(clpr_offs));

            po.m_slice_index[i].set_support_slice_idx(po, i);
        }

        // Using RELOAD_SLA_PREVIEW to tell the Plater to pass the update
        // status to the 3D preview to load the SLA slices.
        m_report_status(*this, -2, "", SlicingStatus::RELOAD_SLA_PREVIEW);
    };

    // Merging the slices from all the print objects into one slice grid and
    // calculating print statistics from the merge result.
    auto merge_slices_and_eval_stats = [this, ilhs]() {

        // clear the rasterizer input
        m_printer_input.clear();

        size_t mx = 0;
        for(SLAPrintObject * o : m_objects) {
            if(auto m = o->get_slice_index().size() > mx) mx = m;
        }

        m_printer_input.reserve(mx);

        auto eps = coord_t(SCALED_EPSILON);

        for(SLAPrintObject * o : m_objects) {
            coord_t gndlvl = o->get_slice_index().front().print_level() - ilhs;

            for(const SliceRecord& slicerecord : o->get_slice_index()) {
                coord_t lvlid = slicerecord.print_level() - gndlvl;

                // Neat trick to round the layer levels to the grid.
                lvlid = eps * (lvlid / eps);

                auto it = std::lower_bound(m_printer_input.begin(),
                                           m_printer_input.end(),
                                           PrintLayer(lvlid));

                if(it == m_printer_input.end() || it->level() != lvlid)
                    it = m_printer_input.insert(it, PrintLayer(lvlid));


                it->add(slicerecord);
            }
        }

        m_print_statistics.clear();

        using ClipperPoint  = ClipperLib::IntPoint;
        using ClipperPolygon = ClipperLib::Polygon; // see clipper_polygon.hpp in libnest2d
        using ClipperPolygons = std::vector<ClipperPolygon>;
        namespace sl = libnest2d::shapelike;    // For algorithms

        // Set up custom union and diff functions for clipper polygons
        auto polyunion = [] (const ClipperPolygons& subjects)
        {
            ClipperLib::Clipper clipper;

            bool closed = true;

            for(auto& path : subjects) {
                clipper.AddPath(path.Contour, ClipperLib::ptSubject, closed);
                clipper.AddPaths(path.Holes, ClipperLib::ptSubject, closed);
            }

            auto mode = ClipperLib::pftPositive;

            return libnest2d::clipper_execute(clipper, ClipperLib::ctUnion, mode, mode);
        };

        auto polydiff = [](const ClipperPolygons& subjects, const ClipperPolygons& clips)
        {
            ClipperLib::Clipper clipper;

            bool closed = true;

            for(auto& path : subjects) {
                clipper.AddPath(path.Contour, ClipperLib::ptSubject, closed);
                clipper.AddPaths(path.Holes, ClipperLib::ptSubject, closed);
            }

            for(auto& path : clips) {
                clipper.AddPath(path.Contour, ClipperLib::ptClip, closed);
                clipper.AddPaths(path.Holes, ClipperLib::ptClip, closed);
            }

            auto mode = ClipperLib::pftPositive;

            return libnest2d::clipper_execute(clipper, ClipperLib::ctDifference, mode, mode);
        };

        // libnest calculates positive area for clockwise polygons, Slic3r is in counter-clockwise
        auto areafn = [](const ClipperPolygon& poly) { return - sl::area(poly); };

        const double area_fill          = m_printer_config.area_fill.getFloat()*0.01;// 0.5 (50%);
        const double fast_tilt          = m_printer_config.fast_tilt_time.getFloat();// 5.0;
        const double slow_tilt          = m_printer_config.slow_tilt_time.getFloat();// 8.0;

        const double init_exp_time      = m_material_config.initial_exposure_time.getFloat();
        const double exp_time           = m_material_config.exposure_time.getFloat();

        const int    fade_layers_cnt    = m_default_object_config.faded_layers.getInt();// 10 // [3;20]

        const auto width                = scaled<double>(m_printer_config.display_width.getFloat());
        const auto height               = scaled<double>(m_printer_config.display_height.getFloat());
        const double display_area       = width*height;

        // get polygons for all instances in the object
        auto get_all_polygons =
                [](const ExPolygons& input_polygons,
                   const std::vector<SLAPrintObject::Instance>& instances,
                   bool is_lefthanded)
        {
            ClipperPolygons polygons;
            polygons.reserve(input_polygons.size() * instances.size());

            for (const ExPolygon& polygon : input_polygons) {
                if(polygon.contour.empty()) continue;

                for (size_t i = 0; i < instances.size(); ++i)
                {
                    ClipperPolygon poly;

                    // We need to reverse if flpXY OR is_lefthanded is true but
                    // not if both are true which is a logical inequality (XOR)
                    bool needreverse = /*flpXY !=*/ is_lefthanded;

                    // should be a move
                    poly.Contour.reserve(polygon.contour.size() + 1);

                    auto& cntr = polygon.contour.points;
                    if(needreverse)
                        for(auto it = cntr.rbegin(); it != cntr.rend(); ++it)
                            poly.Contour.emplace_back(it->x(), it->y());
                    else
                        for(auto& p : cntr)
                            poly.Contour.emplace_back(p.x(), p.y());

                    for(auto& h : polygon.holes) {
                        poly.Holes.emplace_back();
                        auto& hole = poly.Holes.back();
                        hole.reserve(h.points.size() + 1);

                        if(needreverse)
                            for(auto it = h.points.rbegin(); it != h.points.rend(); ++it)
                                hole.emplace_back(it->x(), it->y());
                        else
                            for(auto& p : h.points)
                                hole.emplace_back(p.x(), p.y());
                    }

                    if(is_lefthanded) {
                        for(auto& p : poly.Contour) p.X = -p.X;
                        for(auto& h : poly.Holes) for(auto& p : h) p.X = -p.X;
                    }

                    sl::rotate(poly, double(instances[i].rotation));
                    sl::translate(poly, ClipperPoint{instances[i].shift(X),
                                                     instances[i].shift(Y)});

                    polygons.emplace_back(std::move(poly));
                }
            }
            return polygons;
        };

        double supports_volume(0.0);
        double models_volume(0.0);

        double estim_time(0.0);

        size_t slow_layers = 0;
        size_t fast_layers = 0;

        const double delta_fade_time = (init_exp_time - exp_time) / (fade_layers_cnt + 1);
        double fade_layer_time = init_exp_time;

        SpinMutex mutex;
        using Lock = std::lock_guard<SpinMutex>;

        // Going to parallel:
        auto printlayerfn = [this,
                // functions and read only vars
                get_all_polygons, polyunion, polydiff, areafn,
                area_fill, display_area, exp_time, init_exp_time, fast_tilt, slow_tilt, delta_fade_time,

                // write vars
                &mutex, &models_volume, &supports_volume, &estim_time, &slow_layers,
                &fast_layers, &fade_layer_time](size_t sliced_layer_cnt)
        {
            PrintLayer& layer = m_printer_input[sliced_layer_cnt];

            // vector of slice record references
            auto& slicerecord_references = layer.slices();

            if(slicerecord_references.empty()) return;

            // Layer height should match for all object slices for a given level.
            const auto l_height = double(slicerecord_references.front().get().layer_height());

            // Calculation of the consumed material

            ClipperPolygons model_polygons;
            ClipperPolygons supports_polygons;

            size_t c = std::accumulate(layer.slices().begin(),
                                       layer.slices().end(),
                                       size_t(0),
                                       [](size_t a, const SliceRecord &sr) {
                                           return a + sr.get_slice(soModel)
                                                        .size();
                                       });

            model_polygons.reserve(c);

            c = std::accumulate(layer.slices().begin(),
                                layer.slices().end(),
                                size_t(0),
                                [](size_t a, const SliceRecord &sr) {
                                    return a + sr.get_slice(soModel).size();
                                });

            supports_polygons.reserve(c);

            for(const SliceRecord& record : layer.slices()) {
                const SLAPrintObject *po = record.print_obj();

                const ExPolygons &modelslices = record.get_slice(soModel);

                bool is_lefth = record.print_obj()->is_left_handed();
                if (!modelslices.empty()) {
                    ClipperPolygons v = get_all_polygons(modelslices, po->instances(), is_lefth);
                    for(ClipperPolygon& p_tmp : v) model_polygons.emplace_back(std::move(p_tmp));
                }

                const ExPolygons &supportslices = record.get_slice(soSupport);

                if (!supportslices.empty()) {
                    ClipperPolygons v = get_all_polygons(supportslices, po->instances(), is_lefth);
                    for(ClipperPolygon& p_tmp : v) supports_polygons.emplace_back(std::move(p_tmp));
                }
            }

            model_polygons = polyunion(model_polygons);
            double layer_model_area = 0;
            for (const ClipperPolygon& polygon : model_polygons)
                layer_model_area += areafn(polygon);

            if (layer_model_area < 0 || layer_model_area > 0) {
                Lock lck(mutex); models_volume += layer_model_area * l_height;
            }

            if(!supports_polygons.empty()) {
                if(model_polygons.empty()) supports_polygons = polyunion(supports_polygons);
                else supports_polygons = polydiff(supports_polygons, model_polygons);
                // allegedly, union of subject is done withing the diff according to the pftPositive polyFillType
            }

            double layer_support_area = 0;
            for (const ClipperPolygon& polygon : supports_polygons)
                layer_support_area += areafn(polygon);

            if (layer_support_area < 0 || layer_support_area > 0) {
                Lock lck(mutex); supports_volume += layer_support_area * l_height;
            }

            // Here we can save the expensively calculated polygons for printing
            ClipperPolygons trslices;
            trslices.reserve(model_polygons.size() + supports_polygons.size());
            for(ClipperPolygon& poly : model_polygons) trslices.emplace_back(std::move(poly));
            for(ClipperPolygon& poly : supports_polygons) trslices.emplace_back(std::move(poly));

            layer.transformed_slices(polyunion(trslices));

            // Calculation of the slow and fast layers to the future controlling those values on FW

            const bool is_fast_layer = (layer_model_area + layer_support_area) <= display_area*area_fill;
            const double tilt_time = is_fast_layer ? fast_tilt : slow_tilt;

            { Lock lck(mutex);
                if (is_fast_layer)
                    fast_layers++;
                else
                    slow_layers++;


                // Calculation of the printing time

                if (sliced_layer_cnt < 3)
                    estim_time += init_exp_time;
                else if (fade_layer_time > exp_time)
                {
                    fade_layer_time -= delta_fade_time;
                    estim_time += fade_layer_time;
                }
                else
                    estim_time += exp_time;

                estim_time += tilt_time;
            }
        };

        // sequential version for debugging:
        // for(size_t i = 0; i < m_printer_input.size(); ++i) printlayerfn(i);
        tbb::parallel_for<size_t, decltype(printlayerfn)>(0, m_printer_input.size(), printlayerfn);

        auto SCALING2 = SCALING_FACTOR * SCALING_FACTOR;
        m_print_statistics.support_used_material = supports_volume * SCALING2;
        m_print_statistics.objects_used_material = models_volume  * SCALING2;

        // Estimated printing time
        // A layers count o the highest object
        if (m_printer_input.size() == 0)
            m_print_statistics.estimated_print_time = "N/A";
        else
            m_print_statistics.estimated_print_time = get_time_dhms(float(estim_time));

        m_print_statistics.fast_layers_count = fast_layers;
        m_print_statistics.slow_layers_count = slow_layers;

        m_report_status(*this, -2, "", SlicingStatus::RELOAD_SLA_PREVIEW);
    };

    // Rasterizing the model objects, and their supports
    auto rasterize = [this]() {
        if(canceled()) return;

        { // create a raster printer for the current print parameters
            double layerh = m_default_object_config.layer_height.getFloat();
            m_printer.reset(new SLAPrinter(m_printer_config,
                                           m_material_config,
                                           layerh));
        }

        // Allocate space for all the layers
        SLAPrinter& printer = *m_printer;
        auto lvlcnt = unsigned(m_printer_input.size());
        printer.layers(lvlcnt);

        // coefficient to map the rasterization state (0-99) to the allocated
        // portion (slot) of the process state
        double sd = (100 - max_objstatus) / 100.0;

        // slot is the portion of 100% that is realted to rasterization
        unsigned slot = PRINT_STEP_LEVELS[slapsRasterize];

        // pst: previous state
        double pst = m_report_status.status();

        double increment = (slot * sd) / m_printer_input.size();
        double dstatus = m_report_status.status();

        SpinMutex slck;

        // procedure to process one height level. This will run in parallel
        auto lvlfn =
        [this, &slck, &printer, increment, &dstatus, &pst]
            (unsigned level_id)
        {
            if(canceled()) return;

            PrintLayer& printlayer = m_printer_input[level_id];

            // Switch to the appropriate layer in the printer
            printer.begin_layer(level_id);

            for(const ClipperLib::Polygon& poly : printlayer.transformed_slices())
                printer.draw_polygon(poly, level_id);

            // Finish the layer for later saving it.
            printer.finish_layer(level_id);

            // Status indication guarded with the spinlock
            {
                std::lock_guard<SpinMutex> lck(slck);
                dstatus += increment;
                double st = std::round(dstatus);
                if(st > pst) {
                    m_report_status(*this, st,
                                    PRINT_STEP_LABELS(slapsRasterize));
                    pst = st;
                }
            }
        };

        // last minute escape
        if(canceled()) return;

        // Sequential version (for testing)
        // for(unsigned l = 0; l < lvlcnt; ++l) lvlfn(l);

        // Print all the layers in parallel
        tbb::parallel_for<unsigned, decltype(lvlfn)>(0, lvlcnt, lvlfn);

        // Set statistics values to the printer
        m_printer->set_statistics(
            {(m_print_statistics.objects_used_material
              + m_print_statistics.support_used_material) / 1000,
             double(m_default_object_config.faded_layers.getInt()),
             double(m_print_statistics.slow_layers_count),
             double(m_print_statistics.fast_layers_count)});
    };

    using slaposFn = std::function<void(SLAPrintObject&)>;
    using slapsFn  = std::function<void(void)>;

    slaposFn pobj_program[] =
    {
        slice_model, support_points, support_tree, base_pool, slice_supports
    };

    // We want to first process all objects...
    std::vector<SLAPrintObjectStep> level1_obj_steps = {
        slaposObjectSlice, slaposSupportPoints, slaposSupportTree, slaposBasePool
    };

    // and then slice all supports to allow preview to be displayed ASAP
    std::vector<SLAPrintObjectStep> level2_obj_steps = {
        slaposSliceSupports
    };

    slapsFn print_program[] = { merge_slices_and_eval_stats, rasterize };
    SLAPrintStep print_steps[] = { slapsMergeSlicesAndEval, slapsRasterize };

    double st = min_objstatus;

    BOOST_LOG_TRIVIAL(info) << "Start slicing process.";

#ifdef SLAPRINT_DO_BENCHMARK
    Benchmark bench;
#else
    struct {
        void start() {} void stop() {} double getElapsedSec() { return .0; }
    } bench;
#endif

    std::array<double, slaposCount + slapsCount> step_times {};

    auto apply_steps_on_objects =
        [this, &st, ostepd, &pobj_program, &step_times, &bench]
        (const std::vector<SLAPrintObjectStep> &steps)
    {
        unsigned incr = 0;
        for (SLAPrintObject *po : m_objects) {
            for (SLAPrintObjectStep step : steps) {

                // Cancellation checking. Each step will check for
                // cancellation on its own and return earlier gracefully.
                // Just after it returns execution gets to this point and
                // throws the canceled signal.
                throw_if_canceled();

                st += incr * ostepd;

                if (po->m_stepmask[step] && po->set_started(step)) {
                    m_report_status(*this, st, OBJ_STEP_LABELS(step));
                    bench.start();
                    pobj_program[step](*po);
                    bench.stop();
                    step_times[step] += bench.getElapsedSec();
                    throw_if_canceled();
                    po->set_done(step);
                }

                incr = OBJ_STEP_LEVELS[step];
            }
        }
    };

    apply_steps_on_objects(level1_obj_steps);
    apply_steps_on_objects(level2_obj_steps);

    // this would disable the rasterization step
    // std::fill(m_stepmask.begin(), m_stepmask.end(), false);

    double pstd = (100 - max_objstatus) / 100.0;
    st = max_objstatus;
    for(SLAPrintStep currentstep : print_steps) {
        throw_if_canceled();

        if (m_stepmask[currentstep] && set_started(currentstep)) {
            m_report_status(*this, st, PRINT_STEP_LABELS(currentstep));
            bench.start();
            print_program[currentstep]();
            bench.stop();
            step_times[slaposCount + currentstep] += bench.getElapsedSec();
            throw_if_canceled();
            set_done(currentstep);
        }

        st += PRINT_STEP_LEVELS[currentstep] * pstd;
    }

    // If everything vent well
    m_report_status(*this, 100, L("Slicing done"));

#ifdef SLAPRINT_DO_BENCHMARK
    std::string csvbenchstr;
    for (size_t i = 0; i < size_t(slaposCount); ++i)
        csvbenchstr += OBJ_STEP_LABELS(i) + ";";

    for (size_t i = 0; i < size_t(slapsCount); ++i)
        csvbenchstr += PRINT_STEP_LABELS(i) + ";";

    csvbenchstr += "\n";
    for (double t : step_times) csvbenchstr += std::to_string(t) + ";";

    std::cout << "Performance stats: \n" << csvbenchstr << std::endl;
#endif

}

bool SLAPrint::invalidate_state_by_config_options(const std::vector<t_config_option_key> &opt_keys, bool &invalidate_all_model_objects)
{
    if (opt_keys.empty())
        return false;

    static std::unordered_set<std::string> steps_full = {
        "initial_layer_height",
        "material_correction",
        "relative_correction",
        "absolute_correction",
        "gamma_correction"
    };

    // Cache the plenty of parameters, which influence the final rasterization only,
    // or they are only notes not influencing the rasterization step.
    static std::unordered_set<std::string> steps_rasterize = {
        "exposure_time",
        "initial_exposure_time",
        "display_width",
        "display_height",
        "display_pixels_x",
        "display_pixels_y",
        "display_mirror_x",
        "display_mirror_y",
        "display_orientation"
    };

    static std::unordered_set<std::string> steps_ignore = {
        "bed_shape",
        "max_print_height",
        "printer_technology",
        "output_filename_format",
        "fast_tilt_time",
        "slow_tilt_time",
        "area_fill"
    };

    std::vector<SLAPrintStep> steps;
    std::vector<SLAPrintObjectStep> osteps;
    bool invalidated = false;

    for (const t_config_option_key &opt_key : opt_keys) {
        if (steps_rasterize.find(opt_key) != steps_rasterize.end()) {
            // These options only affect the final rasterization, or they are just notes without influence on the output,
            // so there is nothing to invalidate.
            steps.emplace_back(slapsMergeSlicesAndEval);
        } else if (steps_ignore.find(opt_key) != steps_ignore.end()) {
            // These steps have no influence on the output. Just ignore them.
        } else if (steps_full.find(opt_key) != steps_full.end()) {
            steps.emplace_back(slapsMergeSlicesAndEval);
            osteps.emplace_back(slaposObjectSlice);
            invalidate_all_model_objects = true;
        } else {
            // All values should be covered.
            assert(false);
        }
    }

    sort_remove_duplicates(steps);
    for (SLAPrintStep step : steps)
        invalidated |= this->invalidate_step(step);
    sort_remove_duplicates(osteps);
    for (SLAPrintObjectStep ostep : osteps)
        for (SLAPrintObject *object : m_objects)
            invalidated |= object->invalidate_step(ostep);
    return invalidated;
}

// Returns true if an object step is done on all objects and there's at least one object.
bool SLAPrint::is_step_done(SLAPrintObjectStep step) const
{
    if (m_objects.empty())
        return false;
    tbb::mutex::scoped_lock lock(this->state_mutex());
    for (const SLAPrintObject *object : m_objects)
        if (! object->is_step_done_unguarded(step))
            return false;
    return true;
}

SLAPrintObject::SLAPrintObject(SLAPrint *print, ModelObject *model_object)
    : Inherited(print, model_object)
    , m_stepmask(slaposCount, true)
    , m_transformed_rmesh([this](TriangleMesh &obj) {
        obj = m_model_object->raw_mesh();
        if (!obj.empty()) {
            obj.transform(m_trafo);
            obj.require_shared_vertices();
        }
    })
{}

SLAPrintObject::~SLAPrintObject() {}

// Called by SLAPrint::apply().
// This method only accepts SLAPrintObjectConfig option keys.
bool SLAPrintObject::invalidate_state_by_config_options(const std::vector<t_config_option_key> &opt_keys)
{
    if (opt_keys.empty())
        return false;

    std::vector<SLAPrintObjectStep> steps;
    bool invalidated = false;
    for (const t_config_option_key &opt_key : opt_keys) {
        if (   opt_key == "layer_height"
            || opt_key == "faded_layers"
            || opt_key == "pad_enable"
            || opt_key == "pad_wall_thickness"
            || opt_key == "supports_enable"
            || opt_key == "support_object_elevation"
            || opt_key == "pad_zero_elevation"
            || opt_key == "slice_closing_radius") {
            steps.emplace_back(slaposObjectSlice);
        } else if (

               opt_key == "support_points_density_relative"
            || opt_key == "support_points_minimal_distance") {
            steps.emplace_back(slaposSupportPoints);
        } else if (
               opt_key == "support_head_front_diameter"
            || opt_key == "support_head_penetration"
            || opt_key == "support_head_width"
            || opt_key == "support_pillar_diameter"
            || opt_key == "support_pillar_connection_mode"
            || opt_key == "support_buildplate_only"
            || opt_key == "support_base_diameter"
            || opt_key == "support_base_height"
            || opt_key == "support_critical_angle"
            || opt_key == "support_max_bridge_length"
            || opt_key == "support_max_pillar_link_distance"
            || opt_key == "support_base_safety_distance"
            ) {
            steps.emplace_back(slaposSupportTree);
        } else if (
               opt_key == "pad_wall_height"
            || opt_key == "pad_max_merge_distance"
            || opt_key == "pad_wall_slope"
            || opt_key == "pad_edge_radius"
            || opt_key == "pad_object_gap"
            || opt_key == "pad_object_connector_stride"
            || opt_key == "pad_object_connector_width"
            || opt_key == "pad_object_connector_penetration"
            ) {
            steps.emplace_back(slaposBasePool);
        } else {
            // All keys should be covered.
            assert(false);
        }
    }

    sort_remove_duplicates(steps);
    for (SLAPrintObjectStep step : steps)
        invalidated |= this->invalidate_step(step);
    return invalidated;
}

bool SLAPrintObject::invalidate_step(SLAPrintObjectStep step)
{
    bool invalidated = Inherited::invalidate_step(step);
    // propagate to dependent steps
    if (step == slaposObjectSlice) {
        invalidated |= this->invalidate_all_steps();
    } else if (step == slaposSupportPoints) {
        invalidated |= this->invalidate_steps({ slaposSupportTree, slaposBasePool, slaposSliceSupports });
        invalidated |= m_print->invalidate_step(slapsMergeSlicesAndEval);
    } else if (step == slaposSupportTree) {
        invalidated |= this->invalidate_steps({ slaposBasePool, slaposSliceSupports });
        invalidated |= m_print->invalidate_step(slapsMergeSlicesAndEval);
    } else if (step == slaposBasePool) {
        invalidated |= this->invalidate_steps({slaposSliceSupports});
        invalidated |= m_print->invalidate_step(slapsMergeSlicesAndEval);
    } else if (step == slaposSliceSupports) {
        invalidated |= m_print->invalidate_step(slapsMergeSlicesAndEval);
    }
    return invalidated;
}

bool SLAPrintObject::invalidate_all_steps()
{
    return Inherited::invalidate_all_steps() | m_print->invalidate_all_steps();
}

double SLAPrintObject::get_elevation() const {
    if (is_zero_elevation(m_config)) return 0.;

    bool en = m_config.supports_enable.getBool();

    double ret = en ? m_config.support_object_elevation.getFloat() : 0.;

    if(m_config.pad_enable.getBool()) {
        // Normally the elevation for the pad itself would be the thickness of
        // its walls but currently it is half of its thickness. Whatever it
        // will be in the future, we provide the config to the get_pad_elevation
        // method and we will have the correct value
        sla::PoolConfig pcfg = make_pool_config(m_config);
        if(!pcfg.embed_object) ret += sla::get_pad_elevation(pcfg);
    }

    return ret;
}

double SLAPrintObject::get_current_elevation() const
{
    if (is_zero_elevation(m_config)) return 0.;

    bool has_supports = is_step_done(slaposSupportTree);
    bool has_pad      = is_step_done(slaposBasePool);

    if(!has_supports && !has_pad)
        return 0;
    else if(has_supports && !has_pad) {
        return m_config.support_object_elevation.getFloat();
    }

    return get_elevation();
}

Vec3d SLAPrint::relative_correction() const
{
    Vec3d corr(1., 1., 1.);

    if(printer_config().relative_correction.values.size() >= 2) {
        corr(X) = printer_config().relative_correction.values[0];
        corr(Y) = printer_config().relative_correction.values[0];
        corr(Z) = printer_config().relative_correction.values.back();
    }

    if(material_config().material_correction.values.size() >= 2) {
        corr(X) *= material_config().material_correction.values[0];
        corr(Y) *= material_config().material_correction.values[0];
        corr(Z) *= material_config().material_correction.values.back();
    }

    return corr;
}

namespace { // dummy empty static containers for return values in some methods
const std::vector<ExPolygons> EMPTY_SLICES;
const TriangleMesh EMPTY_MESH;
const ExPolygons EMPTY_SLICE;
const std::vector<sla::SupportPoint> EMPTY_SUPPORT_POINTS;
}

const SliceRecord SliceRecord::EMPTY(0, std::nanf(""), 0.f);

const std::vector<sla::SupportPoint>& SLAPrintObject::get_support_points() const
{
    return m_supportdata? m_supportdata->support_points : EMPTY_SUPPORT_POINTS;
}

const std::vector<ExPolygons> &SLAPrintObject::get_support_slices() const
{
    // assert(is_step_done(slaposSliceSupports));
    if (!m_supportdata) return EMPTY_SLICES;
    return m_supportdata->support_slices;
}

const ExPolygons &SliceRecord::get_slice(SliceOrigin o) const
{
    size_t idx = o == soModel ? m_model_slices_idx :
                                m_support_slices_idx;

    if(m_po == nullptr) return EMPTY_SLICE;

    const std::vector<ExPolygons>& v = o == soModel? m_po->get_model_slices() :
                                                     m_po->get_support_slices();

    if(idx >= v.size()) return EMPTY_SLICE;

    return idx >= v.size() ? EMPTY_SLICE : v[idx];
}

bool SLAPrintObject::has_mesh(SLAPrintObjectStep step) const
{
    switch (step) {
    case slaposSupportTree:
        return ! this->support_mesh().empty();
    case slaposBasePool:
        return ! this->pad_mesh().empty();
    default:
        return false;
    }
}

TriangleMesh SLAPrintObject::get_mesh(SLAPrintObjectStep step) const
{
    switch (step) {
    case slaposSupportTree:
        return this->support_mesh();
    case slaposBasePool:
        return this->pad_mesh();
    default:
        return TriangleMesh();
    }
}

const TriangleMesh& SLAPrintObject::support_mesh() const
{
    if(m_config.supports_enable.getBool() && m_supportdata &&
       m_supportdata->support_tree_ptr) {
        return m_supportdata->support_tree_ptr->merged_mesh();
    }

    return EMPTY_MESH;
}

const TriangleMesh& SLAPrintObject::pad_mesh() const
{
    if(m_config.pad_enable.getBool() && m_supportdata && m_supportdata->support_tree_ptr)
        return m_supportdata->support_tree_ptr->get_pad();

    return EMPTY_MESH;
}

const TriangleMesh &SLAPrintObject::transformed_mesh() const {
    // we need to transform the raw mesh...
    // currently all the instances share the same x and y rotation and scaling
    // so we have to extract those from e.g. the first instance and apply to the
    // raw mesh. This is also true for the support points.
    // BUT: when the support structure is spawned for each instance than it has
    // to omit the X, Y rotation and scaling as those have been already applied
    // or apply an inverse transformation on the support structure after it
    // has been created.

    return m_transformed_rmesh.get();
}

std::vector<sla::SupportPoint> SLAPrintObject::transformed_support_points() const
{
    assert(m_model_object != nullptr);
    std::vector<sla::SupportPoint>& spts = m_model_object->sla_support_points;

    // this could be cached as well
    std::vector<sla::SupportPoint> ret;
    ret.reserve(spts.size());

    for(sla::SupportPoint& sp : spts) {
        Vec3f transformed_pos = trafo().cast<float>() * sp.pos;
        ret.emplace_back(transformed_pos, sp.head_front_radius, sp.is_new_island);
    }

    return ret;
}

DynamicConfig SLAPrintStatistics::config() const
{
    DynamicConfig config;
    const std::string print_time = Slic3r::short_time(this->estimated_print_time);
    config.set_key_value("print_time", new ConfigOptionString(print_time));
    config.set_key_value("objects_used_material", new ConfigOptionFloat(this->objects_used_material));
    config.set_key_value("support_used_material", new ConfigOptionFloat(this->support_used_material));
    config.set_key_value("total_cost", new ConfigOptionFloat(this->total_cost));
    config.set_key_value("total_weight", new ConfigOptionFloat(this->total_weight));
    return config;
}

DynamicConfig SLAPrintStatistics::placeholders()
{
    DynamicConfig config;
    for (const std::string &key : {
        "print_time", "total_cost", "total_weight",
        "objects_used_material", "support_used_material" })
        config.set_key_value(key, new ConfigOptionString(std::string("{") + key + "}"));

    return config;
}

std::string SLAPrintStatistics::finalize_output_path(const std::string &path_in) const
{
    std::string final_path;
    try {
        boost::filesystem::path path(path_in);
        DynamicConfig cfg = this->config();
        PlaceholderParser pp;
        std::string new_stem = pp.process(path.stem().string(), 0, &cfg);
        final_path = (path.parent_path() / (new_stem + path.extension().string())).string();
    }
    catch (const std::exception &ex) {
        BOOST_LOG_TRIVIAL(error) << "Failed to apply the print statistics to the export file name: " << ex.what();
        final_path = path_in;
    }
    return final_path;
}

void SLAPrint::StatusReporter::operator()(SLAPrint &         p,
                                          double             st,
                                          const std::string &msg,
                                          unsigned           flags,
                                          const std::string &logmsg)
{
    m_st = st;
    BOOST_LOG_TRIVIAL(info)
        << st << "% " << msg << (logmsg.empty() ? "" : ": ") << logmsg
        << log_memory_info();

    p.set_status(int(std::round(st)), msg, flags);
}

} // namespace Slic3r<|MERGE_RESOLUTION|>--- conflicted
+++ resolved
@@ -620,12 +620,7 @@
 sla::PoolConfig::EmbedObject builtin_pad_cfg(const SLAPrintObjectConfig& c) {
     sla::PoolConfig::EmbedObject ret;
 
-<<<<<<< HEAD
-    ret.enabled = c.support_object_elevation.getFloat() <= EPSILON &&
-                  c.pad_enable.getBool() && c.supports_enable.getBool();
-=======
     ret.enabled = is_zero_elevation(c);
->>>>>>> eba8c398
 
     if(ret.enabled) {
         ret.object_gap_mm        = c.pad_object_gap.getFloat();
@@ -682,13 +677,9 @@
         double elv = cfg.object_elevation_mm;
 
         if(supports_en && elv > EPSILON && elv < pinhead_width )
-<<<<<<< HEAD
-            return L("Elevation is too low for object.");
-=======
             return L(
                 "Elevation is too low for object. Use the \"Pad around "
                 "obect\" feature to print the object without elevation.");
->>>>>>> eba8c398
 
         sla::PoolConfig::EmbedObject builtinpad = builtin_pad_cfg(po->config());
         if(supports_en && builtinpad.enabled &&
@@ -776,11 +767,7 @@
         for(coord_t h = minZs + ilhs + lhs; h <= maxZs; h += lhs)
             po.m_slice_index.emplace_back(h, unscaled<float>(h) - lh / 2.f, lh);
 
-<<<<<<< HEAD
-        // Just get the first record that is form the model:
-=======
         // Just get the first record that is from the model:
->>>>>>> eba8c398
         auto slindex_it =
                 po.closest_slice_record(po.m_slice_index, float(bb3d.min(Z)));
 
