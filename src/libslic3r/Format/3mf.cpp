#include "../libslic3r.h"
#include "../Exception.hpp"
#include "../Model.hpp"
#include "../Utils.hpp"
#include "../LocalesUtils.hpp"
#include "../GCode.hpp"
#include "../Geometry.hpp"
#include "../GCode/ThumbnailData.hpp"
#include "../Semver.hpp"
#include "../Time.hpp"

#include "../I18N.hpp"

#include "3mf.hpp"

#include <limits>
#include <stdexcept>
#include <optional>

#include <boost/algorithm/string/classification.hpp>
#include <boost/algorithm/string/split.hpp>
#include <boost/algorithm/string/predicate.hpp>
#include <boost/algorithm/string/replace.hpp>
#include <boost/filesystem/operations.hpp>
#include <boost/spirit/include/karma.hpp>
#include <boost/spirit/include/qi_int.hpp>
#include <boost/log/trivial.hpp>

#include <boost/property_tree/ptree.hpp>
#include <boost/property_tree/xml_parser.hpp>
#include <boost/foreach.hpp>
namespace pt = boost::property_tree;

#include <expat.h>
#include <Eigen/Dense>
#include "miniz_extension.hpp"

#include "TextConfiguration.hpp"
#include "MapUtils.hpp"

#include <fast_float/fast_float.h>

// Slightly faster than sprintf("%.9g"), but there is an issue with the karma floating point formatter,
// https://github.com/boostorg/spirit/pull/586
// where the exported string is one digit shorter than it should be to guarantee lossless round trip.
// The code is left here for the ocasion boost guys improve.
#define EXPORT_3MF_USE_SPIRIT_KARMA_FP 0

// VERSION NUMBERS
// 0 : .3mf, files saved by older slic3r or other applications. No version definition in them.
// 1 : Introduction of 3mf versioning. No other change in data saved into 3mf files.
// 2 : Volumes' matrices and source data added to Metadata/Slic3r_PE_model.config file, meshes transformed back to their coordinate system on loading.
// WARNING !! -> the version number has been rolled back to 1
//               the next change should use 3
const unsigned int VERSION_3MF = 1;
// Allow loading version 2 file as well.
const unsigned int VERSION_3MF_COMPATIBLE = 2;
const char* SLIC3RPE_3MF_VERSION = "slic3rpe:Version3mf"; // definition of the metadata name saved into .model file

// Painting gizmos data version numbers
// 0 : 3MF files saved by older PrusaSlicer or the painting gizmo wasn't used. No version definition in them.
// 1 : Introduction of painting gizmos data versioning. No other changes in painting gizmos data.
const unsigned int FDM_SUPPORTS_PAINTING_VERSION = 1;
const unsigned int SEAM_PAINTING_VERSION         = 1;
const unsigned int MM_PAINTING_VERSION           = 1;

const std::string SLIC3RPE_FDM_SUPPORTS_PAINTING_VERSION = "slic3rpe:FdmSupportsPaintingVersion";
const std::string SLIC3RPE_SEAM_PAINTING_VERSION         = "slic3rpe:SeamPaintingVersion";
const std::string SLIC3RPE_MM_PAINTING_VERSION           = "slic3rpe:MmPaintingVersion";

const std::string MODEL_FOLDER = "3D/";
const std::string MODEL_EXTENSION = ".model";
const std::string MODEL_FILE = "3D/3dmodel.model"; // << this is the only format of the string which works with CURA
const std::string CONTENT_TYPES_FILE = "[Content_Types].xml";
const std::string RELATIONSHIPS_FILE = "_rels/.rels";
const std::string THUMBNAIL_FILE = "Metadata/thumbnail.png";
const std::string PRINT_CONFIG_FILE = "Metadata/Slic3r_PE.config";
const std::string MODEL_CONFIG_FILE = "Metadata/Slic3r_PE_model.config";
const std::string LAYER_HEIGHTS_PROFILE_FILE = "Metadata/Slic3r_PE_layer_heights_profile.txt";
const std::string LAYER_CONFIG_RANGES_FILE = "Metadata/Prusa_Slicer_layer_config_ranges.xml";
const std::string SLA_SUPPORT_POINTS_FILE = "Metadata/Slic3r_PE_sla_support_points.txt";
const std::string SLA_DRAIN_HOLES_FILE = "Metadata/Slic3r_PE_sla_drain_holes.txt";
const std::string CUSTOM_GCODE_PER_PRINT_Z_FILE = "Metadata/Prusa_Slicer_custom_gcode_per_print_z.xml";

static constexpr const char* MODEL_TAG = "model";
static constexpr const char* RESOURCES_TAG = "resources";
static constexpr const char* OBJECT_TAG = "object";
static constexpr const char* MESH_TAG = "mesh";
static constexpr const char* VERTICES_TAG = "vertices";
static constexpr const char* VERTEX_TAG = "vertex";
static constexpr const char* TRIANGLES_TAG = "triangles";
static constexpr const char* TRIANGLE_TAG = "triangle";
static constexpr const char* COMPONENTS_TAG = "components";
static constexpr const char* COMPONENT_TAG = "component";
static constexpr const char* BUILD_TAG = "build";
static constexpr const char* ITEM_TAG = "item";
static constexpr const char* METADATA_TAG = "metadata";

static constexpr const char* CONFIG_TAG = "config";
static constexpr const char* VOLUME_TAG = "volume";

static constexpr const char* UNIT_ATTR = "unit";
static constexpr const char* NAME_ATTR = "name";
static constexpr const char* TYPE_ATTR = "type";
static constexpr const char* ID_ATTR = "id";
static constexpr const char* X_ATTR = "x";
static constexpr const char* Y_ATTR = "y";
static constexpr const char* Z_ATTR = "z";
static constexpr const char* V1_ATTR = "v1";
static constexpr const char* V2_ATTR = "v2";
static constexpr const char* V3_ATTR = "v3";
static constexpr const char* OBJECTID_ATTR = "objectid";
static constexpr const char* TRANSFORM_ATTR = "transform";
static constexpr const char* PRINTABLE_ATTR = "printable";
static constexpr const char* INSTANCESCOUNT_ATTR = "instances_count";
static constexpr const char* CUSTOM_SUPPORTS_ATTR = "slic3rpe:custom_supports";
static constexpr const char* CUSTOM_SEAM_ATTR = "slic3rpe:custom_seam";
static constexpr const char* MMU_SEGMENTATION_ATTR = "slic3rpe:mmu_segmentation";

static constexpr const char* KEY_ATTR = "key";
static constexpr const char* VALUE_ATTR = "value";
static constexpr const char* FIRST_TRIANGLE_ID_ATTR = "firstid";
static constexpr const char* LAST_TRIANGLE_ID_ATTR = "lastid";

static constexpr const char* OBJECT_TYPE = "object";
static constexpr const char* VOLUME_TYPE = "volume";

static constexpr const char* NAME_KEY        = "name";
static constexpr const char* MODIFIER_KEY    = "modifier";
static constexpr const char* VOLUME_TYPE_KEY = "volume_type";
static constexpr const char* MATRIX_KEY      = "matrix";
static constexpr const char* SOURCE_FILE_KEY              = "source_file";
static constexpr const char* SOURCE_OBJECT_ID_KEY         = "source_object_id";
static constexpr const char* SOURCE_VOLUME_ID_KEY         = "source_volume_id";
static constexpr const char* SOURCE_OFFSET_X_KEY          = "source_offset_x";
static constexpr const char* SOURCE_OFFSET_Y_KEY          = "source_offset_y";
static constexpr const char* SOURCE_OFFSET_Z_KEY          = "source_offset_z";
static constexpr const char* SOURCE_IN_INCHES_KEY         = "source_in_inches";
static constexpr const char* SOURCE_IN_METERS_KEY         = "source_in_meters";
#if ENABLE_RELOAD_FROM_DISK_REWORK
static constexpr const char* SOURCE_IS_BUILTIN_VOLUME_KEY = "source_is_builtin_volume";
#endif // ENABLE_RELOAD_FROM_DISK_REWORK

static constexpr const char* MESH_STAT_EDGES_FIXED          = "edges_fixed";
static constexpr const char* MESH_STAT_DEGENERATED_FACETS   = "degenerate_facets";
static constexpr const char* MESH_STAT_FACETS_REMOVED       = "facets_removed";
static constexpr const char* MESH_STAT_FACETS_RESERVED      = "facets_reversed";
static constexpr const char* MESH_STAT_BACKWARDS_EDGES      = "backwards_edges";

// Store / load of TextConfiguration
static constexpr const char *TEXT_TAG = "emboss";
static constexpr const char *TEXT_DATA_ATTR = "text";
// TextConfiguration::FontItem
static constexpr const char *FONT_DESCRIPTOR_ATTR = "font_descriptor";
static constexpr const char *FONT_DESCRIPTOR_TYPE_ATTR = "font_descriptor_type";

// TextConfiguration::FontProperty
static constexpr const char *CHAR_GAP_ATTR    = "char_gap";
static constexpr const char *LINE_GAP_ATTR    = "line_gap";
static constexpr const char *LINE_HEIGHT_ATTR = "line_height";
static constexpr const char *DEPTH_ATTR       = "depth";
static constexpr const char *BOLDNESS_ATTR    = "boldness";
static constexpr const char *SKEW_ATTR        = "skew";

static constexpr const char *FONT_FAMILY_ATTR    = "family";
static constexpr const char *FONT_FACE_NAME_ATTR = "face_name";
static constexpr const char *FONT_STYLE_ATTR     = "style";
static constexpr const char *FONT_WEIGHT_ATTR    = "weight";

const unsigned int VALID_OBJECT_TYPES_COUNT = 1;
const char* VALID_OBJECT_TYPES[] =
{
    "model"
};

const char* INVALID_OBJECT_TYPES[] =
{
    "solidsupport",
    "support",
    "surface",
    "other"
};

class version_error : public Slic3r::FileIOError
{
public:
    version_error(const std::string& what_arg) : Slic3r::FileIOError(what_arg) {}
    version_error(const char* what_arg) : Slic3r::FileIOError(what_arg) {}
};

const char* get_attribute_value_charptr(const char** attributes, unsigned int attributes_size, const char* attribute_key)
{
    if ((attributes == nullptr) || (attributes_size == 0) || (attributes_size % 2 != 0) || (attribute_key == nullptr))
        return nullptr;

    for (unsigned int a = 0; a < attributes_size; a += 2) {
        if (::strcmp(attributes[a], attribute_key) == 0)
            return attributes[a + 1];
    }

    return nullptr;
}

std::string get_attribute_value_string(const char** attributes, unsigned int attributes_size, const char* attribute_key)
{
    const char* text = get_attribute_value_charptr(attributes, attributes_size, attribute_key);
    return (text != nullptr) ? text : "";
}

float get_attribute_value_float(const char** attributes, unsigned int attributes_size, const char* attribute_key)
{
    float value = 0.0f;
    if (const char *text = get_attribute_value_charptr(attributes, attributes_size, attribute_key); text != nullptr)
        fast_float::from_chars(text, text + strlen(text), value);
    return value;
}

int get_attribute_value_int(const char** attributes, unsigned int attributes_size, const char* attribute_key)
{
    int value = 0;
    if (const char *text = get_attribute_value_charptr(attributes, attributes_size, attribute_key); text != nullptr)
        boost::spirit::qi::parse(text, text + strlen(text), boost::spirit::qi::int_, value);
    return value;
}

bool get_attribute_value_bool(const char** attributes, unsigned int attributes_size, const char* attribute_key)
{
    const char* text = get_attribute_value_charptr(attributes, attributes_size, attribute_key);
    return (text != nullptr) ? (bool)::atoi(text) : true;
}

Slic3r::Transform3d get_transform_from_3mf_specs_string(const std::string& mat_str)
{
    // check: https://3mf.io/3d-manufacturing-format/ or https://github.com/3MFConsortium/spec_core/blob/master/3MF%20Core%20Specification.md
    // to see how matrices are stored inside 3mf according to specifications
    Slic3r::Transform3d ret = Slic3r::Transform3d::Identity();

    if (mat_str.empty())
        // empty string means default identity matrix
        return ret;

    std::vector<std::string> mat_elements_str;
    boost::split(mat_elements_str, mat_str, boost::is_any_of(" "), boost::token_compress_on);

    unsigned int size = (unsigned int)mat_elements_str.size();
    if (size != 12)
        // invalid data, return identity matrix
        return ret;

    unsigned int i = 0;
    // matrices are stored into 3mf files as 4x3
    // we need to transpose them
    for (unsigned int c = 0; c < 4; ++c) {
        for (unsigned int r = 0; r < 3; ++r) {
            ret(r, c) = ::atof(mat_elements_str[i++].c_str());
        }
    }
    return ret;
}

float get_unit_factor(const std::string& unit)
{
    const char* text = unit.c_str();

    if (::strcmp(text, "micron") == 0)
        return 0.001f;
    else if (::strcmp(text, "centimeter") == 0)
        return 10.0f;
    else if (::strcmp(text, "inch") == 0)
        return 25.4f;
    else if (::strcmp(text, "foot") == 0)
        return 304.8f;
    else if (::strcmp(text, "meter") == 0)
        return 1000.0f;
    else
        // default "millimeters" (see specification)
        return 1.0f;
}

bool is_valid_object_type(const std::string& type)
{
    // if the type is empty defaults to "model" (see specification)
    if (type.empty())
        return true;

    for (unsigned int i = 0; i < VALID_OBJECT_TYPES_COUNT; ++i) {
        if (::strcmp(type.c_str(), VALID_OBJECT_TYPES[i]) == 0)
            return true;
    }

    return false;
}

namespace Slic3r {

//! macro used to mark string used at localization,
//! return same string
#define L(s) (s)
#define _(s) Slic3r::I18N::translate(s)

    // Base class with error messages management
    class _3MF_Base
    {
        std::vector<std::string> m_errors;

    protected:
        void add_error(const std::string& error) { m_errors.push_back(error); }
        void clear_errors() { m_errors.clear(); }

    public:
        void log_errors()
        {
            for (const std::string& error : m_errors)
                BOOST_LOG_TRIVIAL(error) << error;
        }
    };

    class _3MF_Importer : public _3MF_Base
    {
        struct Component
        {
            int object_id;
            Transform3d transform;

            explicit Component(int object_id)
                : object_id(object_id)
                , transform(Transform3d::Identity())
            {
            }

            Component(int object_id, const Transform3d& transform)
                : object_id(object_id)
                , transform(transform)
            {
            }
        };

        typedef std::vector<Component> ComponentsList;

        struct Geometry
        {
            std::vector<Vec3f> vertices;
            std::vector<Vec3i> triangles;
            std::vector<std::string> custom_supports;
            std::vector<std::string> custom_seam;
            std::vector<std::string> mmu_segmentation;

            bool empty() { return vertices.empty() || triangles.empty(); }

            void reset() {
                vertices.clear();
                triangles.clear();
                custom_supports.clear();
                custom_seam.clear();
                mmu_segmentation.clear();
            }
        };

        struct CurrentObject
        {
            // ID of the object inside the 3MF file, 1 based.
            int id;
            // Index of the ModelObject in its respective Model, zero based.
            int model_object_idx;
            Geometry geometry;
            ModelObject* object;
            ComponentsList components;

            CurrentObject() { reset(); }

            void reset() {
                id = -1;
                model_object_idx = -1;
                geometry.reset();
                object = nullptr;
                components.clear();
            }
        };

        struct CurrentConfig
        {
            int object_id;
            int volume_id;
        };

        struct Instance
        {
            ModelInstance* instance;
            Transform3d transform;

            Instance(ModelInstance* instance, const Transform3d& transform)
                : instance(instance)
                , transform(transform)
            {
            }
        };

        struct Metadata
        {
            std::string key;
            std::string value;

            Metadata(const std::string& key, const std::string& value)
                : key(key)
                , value(value)
            {
            }
        };

        typedef std::vector<Metadata> MetadataList;

        struct ObjectMetadata
        {
            struct VolumeMetadata
            {
                unsigned int first_triangle_id;
                unsigned int last_triangle_id;
                MetadataList metadata;
                RepairedMeshErrors mesh_stats;
                std::optional<TextConfiguration> text_configuration;

                VolumeMetadata(unsigned int first_triangle_id, unsigned int last_triangle_id)
                    : first_triangle_id(first_triangle_id)
                    , last_triangle_id(last_triangle_id)
                {
                }
            };

            typedef std::vector<VolumeMetadata> VolumeMetadataList;

            MetadataList metadata;
            VolumeMetadataList volumes;
        };

        // Map from a 1 based 3MF object ID to a 0 based ModelObject index inside m_model->objects.
        typedef std::map<int, int> IdToModelObjectMap;
        typedef std::map<int, ComponentsList> IdToAliasesMap;
        typedef std::vector<Instance> InstancesList;
        typedef std::map<int, ObjectMetadata> IdToMetadataMap;
        typedef std::map<int, Geometry> IdToGeometryMap;
        typedef std::map<int, std::vector<coordf_t>> IdToLayerHeightsProfileMap;
        typedef std::map<int, t_layer_config_ranges> IdToLayerConfigRangesMap;
        typedef std::map<int, std::vector<sla::SupportPoint>> IdToSlaSupportPointsMap;
        typedef std::map<int, std::vector<sla::DrainHole>> IdToSlaDrainHolesMap;

        // Version of the 3mf file
        unsigned int m_version;
        bool m_check_version;

        // Semantic version of PrusaSlicer, that generated this 3MF.
        boost::optional<Semver> m_prusaslicer_generator_version;
        unsigned int m_fdm_supports_painting_version = 0;
        unsigned int m_seam_painting_version         = 0;
        unsigned int m_mm_painting_version           = 0;

        XML_Parser m_xml_parser;
        // Error code returned by the application side of the parser. In that case the expat may not reliably deliver the error state
        // after returning from XML_Parse() function, thus we keep the error state here.
        bool m_parse_error { false };
        std::string m_parse_error_message;
        Model* m_model;
        float m_unit_factor;
        CurrentObject m_curr_object;
        IdToModelObjectMap m_objects;
        IdToAliasesMap m_objects_aliases;
        InstancesList m_instances;
        IdToGeometryMap m_geometries;
        CurrentConfig m_curr_config;
        IdToMetadataMap m_objects_metadata;
        IdToLayerHeightsProfileMap m_layer_heights_profiles;
        IdToLayerConfigRangesMap m_layer_config_ranges;
        IdToSlaSupportPointsMap m_sla_support_points;
        IdToSlaDrainHolesMap    m_sla_drain_holes;
        std::string m_curr_metadata_name;
        std::string m_curr_characters;
        std::string m_name;

    public:
        _3MF_Importer();
        ~_3MF_Importer();

        bool load_model_from_file(const std::string& filename, Model& model, DynamicPrintConfig& config, ConfigSubstitutionContext& config_substitutions, bool check_version);
        unsigned int version() const { return m_version; }

    private:
        void _destroy_xml_parser();
        void _stop_xml_parser(const std::string& msg = std::string());

        bool        parse_error()         const { return m_parse_error; }
        const char* parse_error_message() const {
            return m_parse_error ?
                // The error was signalled by the user code, not the expat parser.
                (m_parse_error_message.empty() ? "Invalid 3MF format" : m_parse_error_message.c_str()) :
                // The error was signalled by the expat parser.
                XML_ErrorString(XML_GetErrorCode(m_xml_parser));
        }

        bool _load_model_from_file(const std::string& filename, Model& model, DynamicPrintConfig& config, ConfigSubstitutionContext& config_substitutions);
        bool _extract_model_from_archive(mz_zip_archive& archive, const mz_zip_archive_file_stat& stat);
        void _extract_layer_heights_profile_config_from_archive(mz_zip_archive& archive, const mz_zip_archive_file_stat& stat);
        void _extract_layer_config_ranges_from_archive(mz_zip_archive& archive, const mz_zip_archive_file_stat& stat, ConfigSubstitutionContext& config_substitutions);
        void _extract_sla_support_points_from_archive(mz_zip_archive& archive, const mz_zip_archive_file_stat& stat);
        void _extract_sla_drain_holes_from_archive(mz_zip_archive& archive, const mz_zip_archive_file_stat& stat);

        void _extract_custom_gcode_per_print_z_from_archive(mz_zip_archive& archive, const mz_zip_archive_file_stat& stat);

        void _extract_print_config_from_archive(mz_zip_archive& archive, const mz_zip_archive_file_stat& stat, DynamicPrintConfig& config, ConfigSubstitutionContext& subs_context, const std::string& archive_filename);
        bool _extract_model_config_from_archive(mz_zip_archive& archive, const mz_zip_archive_file_stat& stat, Model& model);

        // handlers to parse the .model file
        void _handle_start_model_xml_element(const char* name, const char** attributes);
        void _handle_end_model_xml_element(const char* name);
        void _handle_model_xml_characters(const XML_Char* s, int len);

        // handlers to parse the MODEL_CONFIG_FILE file
        void _handle_start_config_xml_element(const char* name, const char** attributes);
        void _handle_end_config_xml_element(const char* name);

        bool _handle_start_model(const char** attributes, unsigned int num_attributes);
        bool _handle_end_model();

        bool _handle_start_resources(const char** attributes, unsigned int num_attributes);
        bool _handle_end_resources();

        bool _handle_start_object(const char** attributes, unsigned int num_attributes);
        bool _handle_end_object();

        bool _handle_start_mesh(const char** attributes, unsigned int num_attributes);
        bool _handle_end_mesh();

        bool _handle_start_vertices(const char** attributes, unsigned int num_attributes);
        bool _handle_end_vertices();

        bool _handle_start_vertex(const char** attributes, unsigned int num_attributes);
        bool _handle_end_vertex();

        bool _handle_start_triangles(const char** attributes, unsigned int num_attributes);
        bool _handle_end_triangles();

        bool _handle_start_triangle(const char** attributes, unsigned int num_attributes);
        bool _handle_end_triangle();

        bool _handle_start_components(const char** attributes, unsigned int num_attributes);
        bool _handle_end_components();

        bool _handle_start_component(const char** attributes, unsigned int num_attributes);
        bool _handle_end_component();

        bool _handle_start_build(const char** attributes, unsigned int num_attributes);
        bool _handle_end_build();

        bool _handle_start_item(const char** attributes, unsigned int num_attributes);
        bool _handle_end_item();

        bool _handle_start_metadata(const char** attributes, unsigned int num_attributes);
        bool _handle_end_metadata();

        bool _handle_start_text_configuration(const char** attributes, unsigned int num_attributes);
        bool _handle_end_text_configuration();

        bool _create_object_instance(int object_id, const Transform3d& transform, const bool printable, unsigned int recur_counter);

        void _apply_transform(ModelInstance& instance, const Transform3d& transform);

        bool _handle_start_config(const char** attributes, unsigned int num_attributes);
        bool _handle_end_config();

        bool _handle_start_config_object(const char** attributes, unsigned int num_attributes);
        bool _handle_end_config_object();

        bool _handle_start_config_volume(const char** attributes, unsigned int num_attributes);
        bool _handle_start_config_volume_mesh(const char** attributes, unsigned int num_attributes);
        bool _handle_end_config_volume();
        bool _handle_end_config_volume_mesh();

        bool _handle_start_config_metadata(const char** attributes, unsigned int num_attributes);
        bool _handle_end_config_metadata();

        bool _generate_volumes(ModelObject& object, const Geometry& geometry, const ObjectMetadata::VolumeMetadataList& volumes, ConfigSubstitutionContext& config_substitutions);

        // callbacks to parse the .model file
        static void XMLCALL _handle_start_model_xml_element(void* userData, const char* name, const char** attributes);
        static void XMLCALL _handle_end_model_xml_element(void* userData, const char* name);
        static void XMLCALL _handle_model_xml_characters(void* userData, const XML_Char* s, int len);

        // callbacks to parse the MODEL_CONFIG_FILE file
        static void XMLCALL _handle_start_config_xml_element(void* userData, const char* name, const char** attributes);
        static void XMLCALL _handle_end_config_xml_element(void* userData, const char* name);
    };

    _3MF_Importer::_3MF_Importer()
        : m_version(0)
        , m_check_version(false)
        , m_xml_parser(nullptr)
        , m_model(nullptr)   
        , m_unit_factor(1.0f)
        , m_curr_metadata_name("")
        , m_curr_characters("")
        , m_name("")
    {
    }

    _3MF_Importer::~_3MF_Importer()
    {
        _destroy_xml_parser();
    }

    bool _3MF_Importer::load_model_from_file(const std::string& filename, Model& model, DynamicPrintConfig& config, ConfigSubstitutionContext& config_substitutions, bool check_version)
    {
        m_version = 0;
        m_fdm_supports_painting_version = 0;
        m_seam_painting_version = 0;
        m_mm_painting_version = 0;
        m_check_version = check_version;
        m_model = &model;
        m_unit_factor = 1.0f;
        m_curr_object.reset();
        m_objects.clear();
        m_objects_aliases.clear();
        m_instances.clear();
        m_geometries.clear();
        m_curr_config.object_id = -1;
        m_curr_config.volume_id = -1;
        m_objects_metadata.clear();
        m_layer_heights_profiles.clear();
        m_layer_config_ranges.clear();
        m_sla_support_points.clear();
        m_curr_metadata_name.clear();
        m_curr_characters.clear();
        clear_errors();

        return _load_model_from_file(filename, model, config, config_substitutions);
    }

    void _3MF_Importer::_destroy_xml_parser()
    {
        if (m_xml_parser != nullptr) {
            XML_ParserFree(m_xml_parser);
            m_xml_parser = nullptr;
        }
    }

    void _3MF_Importer::_stop_xml_parser(const std::string &msg)
    {
        assert(! m_parse_error);
        assert(m_parse_error_message.empty());
        assert(m_xml_parser != nullptr);
        m_parse_error = true;
        m_parse_error_message = msg;
        XML_StopParser(m_xml_parser, false);
    }

    bool _3MF_Importer::_load_model_from_file(const std::string& filename, Model& model, DynamicPrintConfig& config, ConfigSubstitutionContext& config_substitutions)
    {
        mz_zip_archive archive;
        mz_zip_zero_struct(&archive);

        if (!open_zip_reader(&archive, filename)) {
            add_error("Unable to open the file");
            return false;
        }

        mz_uint num_entries = mz_zip_reader_get_num_files(&archive);

        mz_zip_archive_file_stat stat;

        m_name = boost::filesystem::path(filename).stem().string();

        // we first loop the entries to read from the archive the .model file only, in order to extract the version from it
        for (mz_uint i = 0; i < num_entries; ++i) {
            if (mz_zip_reader_file_stat(&archive, i, &stat)) {
                std::string name(stat.m_filename);
                std::replace(name.begin(), name.end(), '\\', '/');

                if (boost::algorithm::istarts_with(name, MODEL_FOLDER) && boost::algorithm::iends_with(name, MODEL_EXTENSION)) {
                    try
                    {
                        // valid model name -> extract model
                        if (!_extract_model_from_archive(archive, stat)) {
                            close_zip_reader(&archive);
                            add_error("Archive does not contain a valid model");
                            return false;
                        }
                    }
                    catch (const std::exception& e)
                    {
                        // ensure the zip archive is closed and rethrow the exception
                        close_zip_reader(&archive);
                        throw Slic3r::FileIOError(e.what());
                    }
                }
            }
        }

        // we then loop again the entries to read other files stored in the archive
        for (mz_uint i = 0; i < num_entries; ++i) {
            if (mz_zip_reader_file_stat(&archive, i, &stat)) {
                std::string name(stat.m_filename);
                std::replace(name.begin(), name.end(), '\\', '/');

                if (boost::algorithm::iequals(name, LAYER_HEIGHTS_PROFILE_FILE)) {
                    // extract slic3r layer heights profile file
                    _extract_layer_heights_profile_config_from_archive(archive, stat);
                }
                else if (boost::algorithm::iequals(name, LAYER_CONFIG_RANGES_FILE)) {
                    // extract slic3r layer config ranges file
                    _extract_layer_config_ranges_from_archive(archive, stat, config_substitutions);
                }
                else if (boost::algorithm::iequals(name, SLA_SUPPORT_POINTS_FILE)) {
                    // extract sla support points file
                    _extract_sla_support_points_from_archive(archive, stat);
                }
                else if (boost::algorithm::iequals(name, SLA_DRAIN_HOLES_FILE)) {
                    // extract sla support points file
                    _extract_sla_drain_holes_from_archive(archive, stat);
                }
                else if (boost::algorithm::iequals(name, PRINT_CONFIG_FILE)) {
                    // extract slic3r print config file
                    _extract_print_config_from_archive(archive, stat, config, config_substitutions, filename);
                }
                else if (boost::algorithm::iequals(name, CUSTOM_GCODE_PER_PRINT_Z_FILE)) {
                    // extract slic3r layer config ranges file
                    _extract_custom_gcode_per_print_z_from_archive(archive, stat);
                }
                else if (boost::algorithm::iequals(name, MODEL_CONFIG_FILE)) {
                    // extract slic3r model config file
                    if (!_extract_model_config_from_archive(archive, stat, model)) {
                        close_zip_reader(&archive);
                        add_error("Archive does not contain a valid model config");
                        return false;
                    }
                }
            }
        }

        close_zip_reader(&archive);

        if (m_version == 0) {
            // if the 3mf was not produced by PrusaSlicer and there is more than one instance,
            // split the object in as many objects as instances
            size_t curr_models_count = m_model->objects.size();
            size_t i = 0;
            while (i < curr_models_count) {
                ModelObject* model_object = m_model->objects[i];
                if (model_object->instances.size() > 1) {
                    // select the geometry associated with the original model object
                    const Geometry* geometry = nullptr;
                    for (const IdToModelObjectMap::value_type& object : m_objects) {
                        if (object.second == int(i)) {
                            IdToGeometryMap::const_iterator obj_geometry = m_geometries.find(object.first);
                            if (obj_geometry == m_geometries.end()) {
                                add_error("Unable to find object geometry");
                                return false;
                            }
                            geometry = &obj_geometry->second;
                            break;
                        }
                    }

                    if (geometry == nullptr) {
                        add_error("Unable to find object geometry");
                        return false;
                    }

                    // use the geometry to create the volumes in the new model objects
                    ObjectMetadata::VolumeMetadataList volumes(1, { 0, (unsigned int)geometry->triangles.size() - 1 });

                    // for each instance after the 1st, create a new model object containing only that instance
                    // and copy into it the geometry
                    while (model_object->instances.size() > 1) {
                        ModelObject* new_model_object = m_model->add_object(*model_object);
                        new_model_object->clear_instances();
                        new_model_object->add_instance(*model_object->instances.back());
                        model_object->delete_last_instance();
                        if (!_generate_volumes(*new_model_object, *geometry, volumes, config_substitutions))
                            return false;
                    }
                }
                ++i;
            }
        }

        for (const IdToModelObjectMap::value_type& object : m_objects) {
            if (object.second >= int(m_model->objects.size())) {
                add_error("Unable to find object");
                return false;
            }
            ModelObject* model_object = m_model->objects[object.second];
            IdToGeometryMap::const_iterator obj_geometry = m_geometries.find(object.first);
            if (obj_geometry == m_geometries.end()) {
                add_error("Unable to find object geometry");
                return false;
            }

            // m_layer_heights_profiles are indexed by a 1 based model object index.
            IdToLayerHeightsProfileMap::iterator obj_layer_heights_profile = m_layer_heights_profiles.find(object.second + 1);
            if (obj_layer_heights_profile != m_layer_heights_profiles.end())
                model_object->layer_height_profile.set(std::move(obj_layer_heights_profile->second));

            // m_layer_config_ranges are indexed by a 1 based model object index.
            IdToLayerConfigRangesMap::iterator obj_layer_config_ranges = m_layer_config_ranges.find(object.second + 1);
            if (obj_layer_config_ranges != m_layer_config_ranges.end())
                model_object->layer_config_ranges = std::move(obj_layer_config_ranges->second);

            // m_sla_support_points are indexed by a 1 based model object index.
            IdToSlaSupportPointsMap::iterator obj_sla_support_points = m_sla_support_points.find(object.second + 1);
            if (obj_sla_support_points != m_sla_support_points.end() && !obj_sla_support_points->second.empty()) {
                model_object->sla_support_points = std::move(obj_sla_support_points->second);
                model_object->sla_points_status = sla::PointsStatus::UserModified;
            }

            IdToSlaDrainHolesMap::iterator obj_drain_holes = m_sla_drain_holes.find(object.second + 1);
            if (obj_drain_holes != m_sla_drain_holes.end() && !obj_drain_holes->second.empty()) {
                model_object->sla_drain_holes = std::move(obj_drain_holes->second);
            }

            ObjectMetadata::VolumeMetadataList volumes;
            ObjectMetadata::VolumeMetadataList* volumes_ptr = nullptr;

            IdToMetadataMap::iterator obj_metadata = m_objects_metadata.find(object.first);
            if (obj_metadata != m_objects_metadata.end()) {
                // config data has been found, this model was saved using slic3r pe

                // apply object's name and config data
                for (const Metadata& metadata : obj_metadata->second.metadata) {
                    if (metadata.key == "name")
                        model_object->name = metadata.value;
                    else
                        model_object->config.set_deserialize(metadata.key, metadata.value, config_substitutions);
                }

                // select object's detected volumes
                volumes_ptr = &obj_metadata->second.volumes;
            }
            else {
                // config data not found, this model was not saved using slic3r pe

                // add the entire geometry as the single volume to generate
                volumes.emplace_back(0, (int)obj_geometry->second.triangles.size() - 1);

                // select as volumes
                volumes_ptr = &volumes;
            }

            if (!_generate_volumes(*model_object, obj_geometry->second, *volumes_ptr, config_substitutions))
                return false;
        }

#if ENABLE_RELOAD_FROM_DISK_REWORK
        for (int obj_id = 0; obj_id < int(model.objects.size()); ++obj_id) {
            ModelObject* o = model.objects[obj_id];
            for (int vol_id = 0; vol_id < int(o->volumes.size()); ++vol_id) {
                ModelVolume* v = o->volumes[vol_id];
                if (v->source.input_file.empty())
                    v->source.input_file = v->name.empty() ? filename : v->name;
                if (v->source.volume_idx == -1)
                    v->source.volume_idx = vol_id;
                if (v->source.object_idx == -1)
                    v->source.object_idx = obj_id;
            }
        }
#else
        int object_idx = 0;
        for (ModelObject* o : model.objects) {
            int volume_idx = 0;
            for (ModelVolume* v : o->volumes) {
                if (v->source.input_file.empty() && v->type() == ModelVolumeType::MODEL_PART) {
                    v->source.input_file = filename;
                    if (v->source.volume_idx == -1)
                        v->source.volume_idx = volume_idx;
                    if (v->source.object_idx == -1)
                        v->source.object_idx = object_idx;
                }
                ++volume_idx;
            }
            ++object_idx;
        }
#endif // ENABLE_RELOAD_FROM_DISK_REWORK

//        // fixes the min z of the model if negative
//        model.adjust_min_z();

        return true;
    }

    bool _3MF_Importer::_extract_model_from_archive(mz_zip_archive& archive, const mz_zip_archive_file_stat& stat)
    {
        if (stat.m_uncomp_size == 0) {
            add_error("Found invalid size");
            return false;
        }

        _destroy_xml_parser();

        m_xml_parser = XML_ParserCreate(nullptr);
        if (m_xml_parser == nullptr) {
            add_error("Unable to create parser");
            return false;
        }

        XML_SetUserData(m_xml_parser, (void*)this);
        XML_SetElementHandler(m_xml_parser, _3MF_Importer::_handle_start_model_xml_element, _3MF_Importer::_handle_end_model_xml_element);
        XML_SetCharacterDataHandler(m_xml_parser, _3MF_Importer::_handle_model_xml_characters);

        struct CallbackData
        {
            XML_Parser& parser;
            _3MF_Importer& importer;
            const mz_zip_archive_file_stat& stat;

            CallbackData(XML_Parser& parser, _3MF_Importer& importer, const mz_zip_archive_file_stat& stat) : parser(parser), importer(importer), stat(stat) {}
        };

        CallbackData data(m_xml_parser, *this, stat);

        mz_bool res = 0;

        try
        {
            res = mz_zip_reader_extract_file_to_callback(&archive, stat.m_filename, [](void* pOpaque, mz_uint64 file_ofs, const void* pBuf, size_t n)->size_t {
                CallbackData* data = (CallbackData*)pOpaque;
                if (!XML_Parse(data->parser, (const char*)pBuf, (int)n, (file_ofs + n == data->stat.m_uncomp_size) ? 1 : 0) || data->importer.parse_error()) {
                    char error_buf[1024];
                    ::sprintf(error_buf, "Error (%s) while parsing '%s' at line %d", data->importer.parse_error_message(), data->stat.m_filename, (int)XML_GetCurrentLineNumber(data->parser));
                    throw Slic3r::FileIOError(error_buf);
                }

                return n;
                }, &data, 0);
        }
        catch (const version_error& e)
        {
            // rethrow the exception
            throw Slic3r::FileIOError(e.what());
        }
        catch (std::exception& e)
        {
            add_error(e.what());
            return false;
        }

        if (res == 0) {
            add_error("Error while extracting model data from zip archive");
            return false;
        }

        return true;
    }

    void _3MF_Importer::_extract_print_config_from_archive(
        mz_zip_archive& archive, const mz_zip_archive_file_stat& stat, 
        DynamicPrintConfig& config, ConfigSubstitutionContext& config_substitutions, 
        const std::string& archive_filename)
    {
        if (stat.m_uncomp_size > 0) {
            std::string buffer((size_t)stat.m_uncomp_size, 0);
            mz_bool res = mz_zip_reader_extract_file_to_mem(&archive, stat.m_filename, (void*)buffer.data(), (size_t)stat.m_uncomp_size, 0);
            if (res == 0) {
                add_error("Error while reading config data to buffer");
                return;
            }
            //FIXME Loading a "will be one day a legacy format" of configuration in a form of a G-code comment.
            // Each config line is prefixed with a semicolon (G-code comment), that is ugly.

            // Replacing the legacy function with load_from_ini_string_commented leads to issues when
            // parsing 3MFs from before PrusaSlicer 2.0.0 (which can have duplicated entries in the INI.
            // See https://github.com/prusa3d/PrusaSlicer/issues/7155. We'll revert it for now.
            //config_substitutions.substitutions = config.load_from_ini_string_commented(std::move(buffer), config_substitutions.rule);
            ConfigBase::load_from_gcode_string_legacy(config, buffer.data(), config_substitutions);
        }
    }

    void _3MF_Importer::_extract_layer_heights_profile_config_from_archive(mz_zip_archive& archive, const mz_zip_archive_file_stat& stat)
    {
        if (stat.m_uncomp_size > 0) {
            std::string buffer((size_t)stat.m_uncomp_size, 0);
            mz_bool res = mz_zip_reader_extract_file_to_mem(&archive, stat.m_filename, (void*)buffer.data(), (size_t)stat.m_uncomp_size, 0);
            if (res == 0) {
                add_error("Error while reading layer heights profile data to buffer");
                return;
            }

            if (buffer.back() == '\n')
                buffer.pop_back();

            std::vector<std::string> objects;
            boost::split(objects, buffer, boost::is_any_of("\n"), boost::token_compress_off);

            for (const std::string& object : objects)             {
                std::vector<std::string> object_data;
                boost::split(object_data, object, boost::is_any_of("|"), boost::token_compress_off);
                if (object_data.size() != 2) {
                    add_error("Error while reading object data");
                    continue;
                }

                std::vector<std::string> object_data_id;
                boost::split(object_data_id, object_data[0], boost::is_any_of("="), boost::token_compress_off);
                if (object_data_id.size() != 2) {
                    add_error("Error while reading object id");
                    continue;
                }

                int object_id = std::atoi(object_data_id[1].c_str());
                if (object_id == 0) {
                    add_error("Found invalid object id");
                    continue;
                }

                IdToLayerHeightsProfileMap::iterator object_item = m_layer_heights_profiles.find(object_id);
                if (object_item != m_layer_heights_profiles.end()) {
                    add_error("Found duplicated layer heights profile");
                    continue;
                }

                std::vector<std::string> object_data_profile;
                boost::split(object_data_profile, object_data[1], boost::is_any_of(";"), boost::token_compress_off);
                if (object_data_profile.size() <= 4 || object_data_profile.size() % 2 != 0) {
                    add_error("Found invalid layer heights profile");
                    continue;
                }

                std::vector<coordf_t> profile;
                profile.reserve(object_data_profile.size());

                for (const std::string& value : object_data_profile) {
                    profile.push_back((coordf_t)std::atof(value.c_str()));
                }

                m_layer_heights_profiles.insert({ object_id, profile });
            }
        }
    }

    void _3MF_Importer::_extract_layer_config_ranges_from_archive(mz_zip_archive& archive, const mz_zip_archive_file_stat& stat, ConfigSubstitutionContext& config_substitutions)
    {
        if (stat.m_uncomp_size > 0) {
            std::string buffer((size_t)stat.m_uncomp_size, 0);
            mz_bool res = mz_zip_reader_extract_file_to_mem(&archive, stat.m_filename, (void*)buffer.data(), (size_t)stat.m_uncomp_size, 0);
            if (res == 0) {
                add_error("Error while reading layer config ranges data to buffer");
                return;
            }

            std::istringstream iss(buffer); // wrap returned xml to istringstream
            pt::ptree objects_tree;
            pt::read_xml(iss, objects_tree);

            for (const auto& object : objects_tree.get_child("objects")) {
                pt::ptree object_tree = object.second;
                int obj_idx = object_tree.get<int>("<xmlattr>.id", -1);
                if (obj_idx <= 0) {
                    add_error("Found invalid object id");
                    continue;
                }

                IdToLayerConfigRangesMap::iterator object_item = m_layer_config_ranges.find(obj_idx);
                if (object_item != m_layer_config_ranges.end()) {
                    add_error("Found duplicated layer config range");
                    continue;
                }

                t_layer_config_ranges config_ranges;

                for (const auto& range : object_tree) {
                    if (range.first != "range")
                        continue;
                    pt::ptree range_tree = range.second;
                    double min_z = range_tree.get<double>("<xmlattr>.min_z");
                    double max_z = range_tree.get<double>("<xmlattr>.max_z");

                    // get Z range information
                    DynamicPrintConfig config;

                    for (const auto& option : range_tree) {
                        if (option.first != "option")
                            continue;
                        std::string opt_key = option.second.get<std::string>("<xmlattr>.opt_key");
                        std::string value = option.second.data();
                        config.set_deserialize(opt_key, value, config_substitutions);
                    }

                    config_ranges[{ min_z, max_z }].assign_config(std::move(config));
                }

                if (!config_ranges.empty())
                    m_layer_config_ranges.insert({ obj_idx, std::move(config_ranges) });
            }
        }
    }

    void _3MF_Importer::_extract_sla_support_points_from_archive(mz_zip_archive& archive, const mz_zip_archive_file_stat& stat)
    {
        if (stat.m_uncomp_size > 0) {
            std::string buffer((size_t)stat.m_uncomp_size, 0);
            mz_bool res = mz_zip_reader_extract_file_to_mem(&archive, stat.m_filename, (void*)buffer.data(), (size_t)stat.m_uncomp_size, 0);
            if (res == 0) {
                add_error("Error while reading sla support points data to buffer");
                return;
            }

            if (buffer.back() == '\n')
                buffer.pop_back();

            std::vector<std::string> objects;
            boost::split(objects, buffer, boost::is_any_of("\n"), boost::token_compress_off);

            // Info on format versioning - see 3mf.hpp
            int version = 0;
            std::string key("support_points_format_version=");
            if (!objects.empty() && objects[0].find(key) != std::string::npos) {
                objects[0].erase(objects[0].begin(), objects[0].begin() + long(key.size())); // removes the string
                version = std::stoi(objects[0]);
                objects.erase(objects.begin()); // pop the header
            }

            for (const std::string& object : objects) {
                std::vector<std::string> object_data;
                boost::split(object_data, object, boost::is_any_of("|"), boost::token_compress_off);

                if (object_data.size() != 2) {
                    add_error("Error while reading object data");
                    continue;
                }

                std::vector<std::string> object_data_id;
                boost::split(object_data_id, object_data[0], boost::is_any_of("="), boost::token_compress_off);
                if (object_data_id.size() != 2) {
                    add_error("Error while reading object id");
                    continue;
                }

                int object_id = std::atoi(object_data_id[1].c_str());
                if (object_id == 0) {
                    add_error("Found invalid object id");
                    continue;
                }

                IdToSlaSupportPointsMap::iterator object_item = m_sla_support_points.find(object_id);
                if (object_item != m_sla_support_points.end()) {
                    add_error("Found duplicated SLA support points");
                    continue;
                }

                std::vector<std::string> object_data_points;
                boost::split(object_data_points, object_data[1], boost::is_any_of(" "), boost::token_compress_off);

                std::vector<sla::SupportPoint> sla_support_points;

                if (version == 0) {
                    for (unsigned int i=0; i<object_data_points.size(); i+=3)
                    sla_support_points.emplace_back(float(std::atof(object_data_points[i+0].c_str())),
                                                    float(std::atof(object_data_points[i+1].c_str())),
													float(std::atof(object_data_points[i+2].c_str())),
                                                    0.4f,
                                                    false);
                }
                if (version == 1) {
                    for (unsigned int i=0; i<object_data_points.size(); i+=5)
                    sla_support_points.emplace_back(float(std::atof(object_data_points[i+0].c_str())),
                                                    float(std::atof(object_data_points[i+1].c_str())),
                                                    float(std::atof(object_data_points[i+2].c_str())),
                                                    float(std::atof(object_data_points[i+3].c_str())),
													//FIXME storing boolean as 0 / 1 and importing it as float.
                                                    std::abs(std::atof(object_data_points[i+4].c_str()) - 1.) < EPSILON);
                }

                if (!sla_support_points.empty())
                    m_sla_support_points.insert({ object_id, sla_support_points });
            }
        }
    }
    
    void _3MF_Importer::_extract_sla_drain_holes_from_archive(mz_zip_archive& archive, const mz_zip_archive_file_stat& stat)
    {
        if (stat.m_uncomp_size > 0) {
            std::string buffer(size_t(stat.m_uncomp_size), 0);
            mz_bool res = mz_zip_reader_extract_file_to_mem(&archive, stat.m_filename, (void*)buffer.data(), (size_t)stat.m_uncomp_size, 0);
            if (res == 0) {
                add_error("Error while reading sla support points data to buffer");
                return;
            }
            
            if (buffer.back() == '\n')
                buffer.pop_back();
            
            std::vector<std::string> objects;
            boost::split(objects, buffer, boost::is_any_of("\n"), boost::token_compress_off);
            
            // Info on format versioning - see 3mf.hpp
            int version = 0;
            std::string key("drain_holes_format_version=");
            if (!objects.empty() && objects[0].find(key) != std::string::npos) {
                objects[0].erase(objects[0].begin(), objects[0].begin() + long(key.size())); // removes the string
                version = std::stoi(objects[0]);
                objects.erase(objects.begin()); // pop the header
            }
            
            for (const std::string& object : objects) {
                std::vector<std::string> object_data;
                boost::split(object_data, object, boost::is_any_of("|"), boost::token_compress_off);
                
                if (object_data.size() != 2) {
                    add_error("Error while reading object data");
                    continue;
                }
                
                std::vector<std::string> object_data_id;
                boost::split(object_data_id, object_data[0], boost::is_any_of("="), boost::token_compress_off);
                if (object_data_id.size() != 2) {
                    add_error("Error while reading object id");
                    continue;
                }
                
                int object_id = std::atoi(object_data_id[1].c_str());
                if (object_id == 0) {
                    add_error("Found invalid object id");
                    continue;
                }
                
                IdToSlaDrainHolesMap::iterator object_item = m_sla_drain_holes.find(object_id);
                if (object_item != m_sla_drain_holes.end()) {
                    add_error("Found duplicated SLA drain holes");
                    continue;
                }
                
                std::vector<std::string> object_data_points;
                boost::split(object_data_points, object_data[1], boost::is_any_of(" "), boost::token_compress_off);
                
                sla::DrainHoles sla_drain_holes;

                if (version == 1) {
                    for (unsigned int i=0; i<object_data_points.size(); i+=8)
                        sla_drain_holes.emplace_back(Vec3f{float(std::atof(object_data_points[i+0].c_str())),
                                                      float(std::atof(object_data_points[i+1].c_str())),
                                                      float(std::atof(object_data_points[i+2].c_str()))},
                                                     Vec3f{float(std::atof(object_data_points[i+3].c_str())),
                                                      float(std::atof(object_data_points[i+4].c_str())),
                                                      float(std::atof(object_data_points[i+5].c_str()))},
                                                      float(std::atof(object_data_points[i+6].c_str())),
                                                      float(std::atof(object_data_points[i+7].c_str())));
                }

                // The holes are saved elevated above the mesh and deeper (bad idea indeed).
                // This is retained for compatibility.
                // Place the hole to the mesh and make it shallower to compensate.
                // The offset is 1 mm above the mesh.
                for (sla::DrainHole& hole : sla_drain_holes) {
                    hole.pos += hole.normal.normalized();
                    hole.height -= 1.f;
                }
                
                if (!sla_drain_holes.empty())
                    m_sla_drain_holes.insert({ object_id, sla_drain_holes });
            }
        }
    }

    bool _3MF_Importer::_extract_model_config_from_archive(mz_zip_archive& archive, const mz_zip_archive_file_stat& stat, Model& model)
    {
        if (stat.m_uncomp_size == 0) {
            add_error("Found invalid size");
            return false;
        }

        _destroy_xml_parser();

        m_xml_parser = XML_ParserCreate(nullptr);
        if (m_xml_parser == nullptr) {
            add_error("Unable to create parser");
            return false;
        }

        XML_SetUserData(m_xml_parser, (void*)this);
        XML_SetElementHandler(m_xml_parser, _3MF_Importer::_handle_start_config_xml_element, _3MF_Importer::_handle_end_config_xml_element);

        void* parser_buffer = XML_GetBuffer(m_xml_parser, (int)stat.m_uncomp_size);
        if (parser_buffer == nullptr) {
            add_error("Unable to create buffer");
            return false;
        }

        mz_bool res = mz_zip_reader_extract_file_to_mem(&archive, stat.m_filename, parser_buffer, (size_t)stat.m_uncomp_size, 0);
        if (res == 0) {
            add_error("Error while reading config data to buffer");
            return false;
        }

        if (!XML_ParseBuffer(m_xml_parser, (int)stat.m_uncomp_size, 1)) {
            char error_buf[1024];
            ::sprintf(error_buf, "Error (%s) while parsing xml file at line %d", XML_ErrorString(XML_GetErrorCode(m_xml_parser)), (int)XML_GetCurrentLineNumber(m_xml_parser));
            add_error(error_buf);
            return false;
        }

        return true;
    }

    void _3MF_Importer::_extract_custom_gcode_per_print_z_from_archive(::mz_zip_archive &archive, const mz_zip_archive_file_stat &stat)
    {
        if (stat.m_uncomp_size > 0) {
            std::string buffer((size_t)stat.m_uncomp_size, 0);
            mz_bool res = mz_zip_reader_extract_file_to_mem(&archive, stat.m_filename, (void*)buffer.data(), (size_t)stat.m_uncomp_size, 0);
            if (res == 0) {
                add_error("Error while reading custom Gcodes per height data to buffer");
                return;
            }

            std::istringstream iss(buffer); // wrap returned xml to istringstream
            pt::ptree main_tree;
            pt::read_xml(iss, main_tree);

            if (main_tree.front().first != "custom_gcodes_per_print_z")
                return;
            pt::ptree code_tree = main_tree.front().second;

            m_model->custom_gcode_per_print_z.gcodes.clear();

            for (const auto& code : code_tree) {
                if (code.first == "mode") {
                    pt::ptree tree = code.second;
                    std::string mode = tree.get<std::string>("<xmlattr>.value");
                    m_model->custom_gcode_per_print_z.mode = mode == CustomGCode::SingleExtruderMode ? CustomGCode::Mode::SingleExtruder :
                                                             mode == CustomGCode::MultiAsSingleMode  ? CustomGCode::Mode::MultiAsSingle  :
                                                             CustomGCode::Mode::MultiExtruder;
                }
                if (code.first != "code")
                    continue;

                pt::ptree tree = code.second;
                double print_z          = tree.get<double>      ("<xmlattr>.print_z" );
                int extruder            = tree.get<int>         ("<xmlattr>.extruder");
                std::string color       = tree.get<std::string> ("<xmlattr>.color"   );

                CustomGCode::Type   type;
                std::string         extra;
                pt::ptree attr_tree = tree.find("<xmlattr>")->second;
                if (attr_tree.find("type") == attr_tree.not_found()) {
                    // It means that data was saved in old version (2.2.0 and older) of PrusaSlicer
                    // read old data ... 
                    std::string gcode       = tree.get<std::string> ("<xmlattr>.gcode");
                    // ... and interpret them to the new data
                    type  = gcode == "M600"           ? CustomGCode::ColorChange : 
                            gcode == "M601"           ? CustomGCode::PausePrint  :   
                            gcode == "tool_change"    ? CustomGCode::ToolChange  :   CustomGCode::Custom;
                    extra = type == CustomGCode::PausePrint ? color :
                            type == CustomGCode::Custom     ? gcode : "";
                }
                else {
                    type  = static_cast<CustomGCode::Type>(tree.get<int>("<xmlattr>.type"));
                    extra = tree.get<std::string>("<xmlattr>.extra");
                }
                m_model->custom_gcode_per_print_z.gcodes.push_back(CustomGCode::Item{print_z, type, extruder, color, extra}) ;
            }
        }
    }

    void _3MF_Importer::_handle_start_model_xml_element(const char* name, const char** attributes)
    {
        if (m_xml_parser == nullptr)
            return;

        bool res = true;
        unsigned int num_attributes = (unsigned int)XML_GetSpecifiedAttributeCount(m_xml_parser);

        if (::strcmp(MODEL_TAG, name) == 0)
            res = _handle_start_model(attributes, num_attributes);
        else if (::strcmp(RESOURCES_TAG, name) == 0)
            res = _handle_start_resources(attributes, num_attributes);
        else if (::strcmp(OBJECT_TAG, name) == 0)
            res = _handle_start_object(attributes, num_attributes);
        else if (::strcmp(MESH_TAG, name) == 0)
            res = _handle_start_mesh(attributes, num_attributes);
        else if (::strcmp(VERTICES_TAG, name) == 0)
            res = _handle_start_vertices(attributes, num_attributes);
        else if (::strcmp(VERTEX_TAG, name) == 0)
            res = _handle_start_vertex(attributes, num_attributes);
        else if (::strcmp(TRIANGLES_TAG, name) == 0)
            res = _handle_start_triangles(attributes, num_attributes);
        else if (::strcmp(TRIANGLE_TAG, name) == 0)
            res = _handle_start_triangle(attributes, num_attributes);
        else if (::strcmp(COMPONENTS_TAG, name) == 0)
            res = _handle_start_components(attributes, num_attributes);
        else if (::strcmp(COMPONENT_TAG, name) == 0)
            res = _handle_start_component(attributes, num_attributes);
        else if (::strcmp(BUILD_TAG, name) == 0)
            res = _handle_start_build(attributes, num_attributes);
        else if (::strcmp(ITEM_TAG, name) == 0)
            res = _handle_start_item(attributes, num_attributes);
        else if (::strcmp(METADATA_TAG, name) == 0)
            res = _handle_start_metadata(attributes, num_attributes);

        if (!res)
            _stop_xml_parser();
    }

    void _3MF_Importer::_handle_end_model_xml_element(const char* name)
    {
        if (m_xml_parser == nullptr)
            return;

        bool res = true;

        if (::strcmp(MODEL_TAG, name) == 0)
            res = _handle_end_model();
        else if (::strcmp(RESOURCES_TAG, name) == 0)
            res = _handle_end_resources();
        else if (::strcmp(OBJECT_TAG, name) == 0)
            res = _handle_end_object();
        else if (::strcmp(MESH_TAG, name) == 0)
            res = _handle_end_mesh();
        else if (::strcmp(VERTICES_TAG, name) == 0)
            res = _handle_end_vertices();
        else if (::strcmp(VERTEX_TAG, name) == 0)
            res = _handle_end_vertex();
        else if (::strcmp(TRIANGLES_TAG, name) == 0)
            res = _handle_end_triangles();
        else if (::strcmp(TRIANGLE_TAG, name) == 0)
            res = _handle_end_triangle();
        else if (::strcmp(COMPONENTS_TAG, name) == 0)
            res = _handle_end_components();
        else if (::strcmp(COMPONENT_TAG, name) == 0)
            res = _handle_end_component();
        else if (::strcmp(BUILD_TAG, name) == 0)
            res = _handle_end_build();
        else if (::strcmp(ITEM_TAG, name) == 0)
            res = _handle_end_item();
        else if (::strcmp(METADATA_TAG, name) == 0)
            res = _handle_end_metadata();

        if (!res)
            _stop_xml_parser();
    }

    void _3MF_Importer::_handle_model_xml_characters(const XML_Char* s, int len)
    {
        m_curr_characters.append(s, len);
    }

    void _3MF_Importer::_handle_start_config_xml_element(const char* name, const char** attributes)
    {
        if (m_xml_parser == nullptr)
            return;

        bool res = true;
        unsigned int num_attributes = (unsigned int)XML_GetSpecifiedAttributeCount(m_xml_parser);

        if (::strcmp(CONFIG_TAG, name) == 0)
            res = _handle_start_config(attributes, num_attributes);
        else if (::strcmp(OBJECT_TAG, name) == 0)
            res = _handle_start_config_object(attributes, num_attributes);
        else if (::strcmp(VOLUME_TAG, name) == 0)
            res = _handle_start_config_volume(attributes, num_attributes);
        else if (::strcmp(MESH_TAG, name) == 0)
            res = _handle_start_config_volume_mesh(attributes, num_attributes);
        else if (::strcmp(METADATA_TAG, name) == 0)
            res = _handle_start_config_metadata(attributes, num_attributes);
        else if (::strcmp(TEXT_TAG, name) == 0)
            res = _handle_start_text_configuration(attributes, num_attributes);

        if (!res)
            _stop_xml_parser();
    }

    void _3MF_Importer::_handle_end_config_xml_element(const char* name)
    {
        if (m_xml_parser == nullptr)
            return;

        bool res = true;

        if (::strcmp(CONFIG_TAG, name) == 0)
            res = _handle_end_config();
        else if (::strcmp(OBJECT_TAG, name) == 0)
            res = _handle_end_config_object();
        else if (::strcmp(VOLUME_TAG, name) == 0)
            res = _handle_end_config_volume();
        else if (::strcmp(MESH_TAG, name) == 0)
            res = _handle_end_config_volume_mesh();
        else if (::strcmp(METADATA_TAG, name) == 0)
            res = _handle_end_config_metadata();
        else if (::strcmp(TEXT_TAG, name) == 0)
            res = _handle_end_text_configuration();

        if (!res)
            _stop_xml_parser();
    }

    bool _3MF_Importer::_handle_start_model(const char** attributes, unsigned int num_attributes)
    {
        m_unit_factor = get_unit_factor(get_attribute_value_string(attributes, num_attributes, UNIT_ATTR));
        return true;
    }

    bool _3MF_Importer::_handle_end_model()
    {
        // deletes all non-built or non-instanced objects
        for (const IdToModelObjectMap::value_type& object : m_objects) {
            if (object.second >= int(m_model->objects.size())) {
                add_error("Unable to find object");
                return false;
            }
            ModelObject *model_object = m_model->objects[object.second];
            if (model_object != nullptr && model_object->instances.size() == 0)
                m_model->delete_object(model_object);
        }

        if (m_version == 0) {
            // if the 3mf was not produced by PrusaSlicer and there is only one object,
            // set the object name to match the filename
            if (m_model->objects.size() == 1)
                m_model->objects.front()->name = m_name;
        }

        // applies instances' matrices
        for (Instance& instance : m_instances) {
            if (instance.instance != nullptr && instance.instance->get_object() != nullptr)
                // apply the transform to the instance
                _apply_transform(*instance.instance, instance.transform);
        }

        return true;
    }

    bool _3MF_Importer::_handle_start_resources(const char** attributes, unsigned int num_attributes)
    {
        // do nothing
        return true;
    }

    bool _3MF_Importer::_handle_end_resources()
    {
        // do nothing
        return true;
    }

    bool _3MF_Importer::_handle_start_object(const char** attributes, unsigned int num_attributes)
    {
        // reset current data
        m_curr_object.reset();

        if (is_valid_object_type(get_attribute_value_string(attributes, num_attributes, TYPE_ATTR))) {
            // create new object (it may be removed later if no instances are generated from it)
            m_curr_object.model_object_idx = (int)m_model->objects.size();
            m_curr_object.object = m_model->add_object();
            if (m_curr_object.object == nullptr) {
                add_error("Unable to create object");
                return false;
            }

            // set object data
            m_curr_object.object->name = get_attribute_value_string(attributes, num_attributes, NAME_ATTR);
            if (m_curr_object.object->name.empty())
                m_curr_object.object->name = m_name + "_" + std::to_string(m_model->objects.size());

            m_curr_object.id = get_attribute_value_int(attributes, num_attributes, ID_ATTR);
        }

        return true;
    }

    bool _3MF_Importer::_handle_end_object()
    {
        if (m_curr_object.object != nullptr) {
            if (m_curr_object.geometry.empty()) {
                // no geometry defined
                // remove the object from the model
                m_model->delete_object(m_curr_object.object);

                if (m_curr_object.components.empty()) {
                    // no components defined -> invalid object, delete it
                    IdToModelObjectMap::iterator object_item = m_objects.find(m_curr_object.id);
                    if (object_item != m_objects.end())
                        m_objects.erase(object_item);

                    IdToAliasesMap::iterator alias_item = m_objects_aliases.find(m_curr_object.id);
                    if (alias_item != m_objects_aliases.end())
                        m_objects_aliases.erase(alias_item);
                }
                else
                    // adds components to aliases
                    m_objects_aliases.insert({ m_curr_object.id, m_curr_object.components });
            }
            else {
                // geometry defined, store it for later use
                m_geometries.insert({ m_curr_object.id, std::move(m_curr_object.geometry) });

                // stores the object for later use
                if (m_objects.find(m_curr_object.id) == m_objects.end()) {
                    m_objects.insert({ m_curr_object.id, m_curr_object.model_object_idx });
                    m_objects_aliases.insert({ m_curr_object.id, { 1, Component(m_curr_object.id) } }); // aliases itself
                }
                else {
                    add_error("Found object with duplicate id");
                    return false;
                }
            }
        }

        return true;
    }

    bool _3MF_Importer::_handle_start_mesh(const char** attributes, unsigned int num_attributes)
    {
        // reset current geometry
        m_curr_object.geometry.reset();
        return true;
    }

    bool _3MF_Importer::_handle_end_mesh()
    {
        // do nothing
        return true;
    }

    bool _3MF_Importer::_handle_start_vertices(const char** attributes, unsigned int num_attributes)
    {
        // reset current vertices
        m_curr_object.geometry.vertices.clear();
        return true;
    }

    bool _3MF_Importer::_handle_end_vertices()
    {
        // do nothing
        return true;
    }

    bool _3MF_Importer::_handle_start_vertex(const char** attributes, unsigned int num_attributes)
    {
        // appends the vertex coordinates
        // missing values are set equal to ZERO
        m_curr_object.geometry.vertices.emplace_back(
            m_unit_factor * get_attribute_value_float(attributes, num_attributes, X_ATTR),
            m_unit_factor * get_attribute_value_float(attributes, num_attributes, Y_ATTR),
            m_unit_factor * get_attribute_value_float(attributes, num_attributes, Z_ATTR));
        return true;
    }

    bool _3MF_Importer::_handle_end_vertex()
    {
        // do nothing
        return true;
    }

    bool _3MF_Importer::_handle_start_triangles(const char** attributes, unsigned int num_attributes)
    {
        // reset current triangles
        m_curr_object.geometry.triangles.clear();
        return true;
    }

    bool _3MF_Importer::_handle_end_triangles()
    {
        // do nothing
        return true;
    }

    bool _3MF_Importer::_handle_start_triangle(const char** attributes, unsigned int num_attributes)
    {
        // we are ignoring the following attributes:
        // p1
        // p2
        // p3
        // pid
        // see specifications

        // appends the triangle's vertices indices
        // missing values are set equal to ZERO
        m_curr_object.geometry.triangles.emplace_back(
            get_attribute_value_int(attributes, num_attributes, V1_ATTR),
            get_attribute_value_int(attributes, num_attributes, V2_ATTR),
            get_attribute_value_int(attributes, num_attributes, V3_ATTR));

        m_curr_object.geometry.custom_supports.push_back(get_attribute_value_string(attributes, num_attributes, CUSTOM_SUPPORTS_ATTR));
        m_curr_object.geometry.custom_seam.push_back(get_attribute_value_string(attributes, num_attributes, CUSTOM_SEAM_ATTR));
        m_curr_object.geometry.mmu_segmentation.push_back(get_attribute_value_string(attributes, num_attributes, MMU_SEGMENTATION_ATTR));
        return true;
    }

    bool _3MF_Importer::_handle_end_triangle()
    {
        // do nothing
        return true;
    }

    bool _3MF_Importer::_handle_start_components(const char** attributes, unsigned int num_attributes)
    {
        // reset current components
        m_curr_object.components.clear();
        return true;
    }

    bool _3MF_Importer::_handle_end_components()
    {
        // do nothing
        return true;
    }

    bool _3MF_Importer::_handle_start_component(const char** attributes, unsigned int num_attributes)
    {
        int object_id = get_attribute_value_int(attributes, num_attributes, OBJECTID_ATTR);
        Transform3d transform = get_transform_from_3mf_specs_string(get_attribute_value_string(attributes, num_attributes, TRANSFORM_ATTR));

        IdToModelObjectMap::iterator object_item = m_objects.find(object_id);
        if (object_item == m_objects.end()) {
            IdToAliasesMap::iterator alias_item = m_objects_aliases.find(object_id);
            if (alias_item == m_objects_aliases.end()) {
                add_error("Found component with invalid object id");
                return false;
            }
        }

        m_curr_object.components.emplace_back(object_id, transform);

        return true;
    }

    bool _3MF_Importer::_handle_end_component()
    {
        // do nothing
        return true;
    }

    bool _3MF_Importer::_handle_start_build(const char** attributes, unsigned int num_attributes)
    {
        // do nothing
        return true;
    }

    bool _3MF_Importer::_handle_end_build()
    {
        // do nothing
        return true;
    }

    bool _3MF_Importer::_handle_start_item(const char** attributes, unsigned int num_attributes)
    {
        // we are ignoring the following attributes
        // thumbnail
        // partnumber
        // pid
        // pindex
        // see specifications

        int object_id = get_attribute_value_int(attributes, num_attributes, OBJECTID_ATTR);
        Transform3d transform = get_transform_from_3mf_specs_string(get_attribute_value_string(attributes, num_attributes, TRANSFORM_ATTR));
        int printable = get_attribute_value_bool(attributes, num_attributes, PRINTABLE_ATTR);

        return _create_object_instance(object_id, transform, printable, 1);
    }

    bool _3MF_Importer::_handle_end_item()
    {
        // do nothing
        return true;
    }

    bool _3MF_Importer::_handle_start_metadata(const char** attributes, unsigned int num_attributes)
    {
        m_curr_characters.clear();

        std::string name = get_attribute_value_string(attributes, num_attributes, NAME_ATTR);
        if (!name.empty())
            m_curr_metadata_name = name;

        return true;
    }

    inline static void check_painting_version(unsigned int loaded_version, unsigned int highest_supported_version, const std::string &error_msg)
    {
        if (loaded_version > highest_supported_version)
            throw version_error(error_msg);
    }

    bool _3MF_Importer::_handle_end_metadata()
    {
        if (m_curr_metadata_name == SLIC3RPE_3MF_VERSION) {
            m_version = (unsigned int)atoi(m_curr_characters.c_str());
            if (m_check_version && (m_version > VERSION_3MF_COMPATIBLE)) {
                // std::string msg = _(L("The selected 3mf file has been saved with a newer version of " + std::string(SLIC3R_APP_NAME) + " and is not compatible."));
                // throw version_error(msg.c_str());
                const std::string msg = (boost::format(_(L("The selected 3mf file has been saved with a newer version of %1% and is not compatible."))) % std::string(SLIC3R_APP_NAME)).str();
                throw version_error(msg);
            }
        } else if (m_curr_metadata_name == "Application") {
            // Generator application of the 3MF.
            // SLIC3R_APP_KEY - SLIC3R_VERSION
            if (boost::starts_with(m_curr_characters, "PrusaSlicer-"))
                m_prusaslicer_generator_version = Semver::parse(m_curr_characters.substr(12));
        } else if (m_curr_metadata_name == SLIC3RPE_FDM_SUPPORTS_PAINTING_VERSION) {
            m_fdm_supports_painting_version = (unsigned int) atoi(m_curr_characters.c_str());
            check_painting_version(m_fdm_supports_painting_version, FDM_SUPPORTS_PAINTING_VERSION,
                _(L("The selected 3MF contains FDM supports painted object using a newer version of PrusaSlicer and is not compatible.")));
        } else if (m_curr_metadata_name == SLIC3RPE_SEAM_PAINTING_VERSION) {
            m_seam_painting_version = (unsigned int) atoi(m_curr_characters.c_str());
            check_painting_version(m_seam_painting_version, SEAM_PAINTING_VERSION,
                _(L("The selected 3MF contains seam painted object using a newer version of PrusaSlicer and is not compatible.")));
        } else if (m_curr_metadata_name == SLIC3RPE_MM_PAINTING_VERSION) {
            m_mm_painting_version = (unsigned int) atoi(m_curr_characters.c_str());
            check_painting_version(m_mm_painting_version, MM_PAINTING_VERSION,
                _(L("The selected 3MF contains multi-material painted object using a newer version of PrusaSlicer and is not compatible.")));
        }

        return true;
    }

    struct TextConfigurationSerialization
    {
    public:
        TextConfigurationSerialization() = delete;
        static const std::map<FontItem::Type, std::string> to_string;
        static const std::map<std::string, FontItem::Type> to_type;

        static FontItem::Type get_type(const std::string &type_string) {
            auto it = to_type.find(type_string);
            return (it != to_type.end()) ? it->second : FontItem::Type::undefined;        
        }

        static void to_xml(std::stringstream &stream, const TextConfiguration &tc);
        static std::optional<TextConfiguration> read(const char **attributes, unsigned int num_attributes);
    };

    bool _3MF_Importer::_handle_start_text_configuration(const char **attributes, unsigned int num_attributes)
    {
        IdToMetadataMap::iterator object = m_objects_metadata.find(m_curr_config.object_id);
        if (object == m_objects_metadata.end()) {
            add_error("Cannot assign volume mesh to a valid object");
            return false;
        }
        if (object->second.volumes.empty()) {
            add_error("Cannot assign mesh to a valid volume");
            return false;
        }
        ObjectMetadata::VolumeMetadata& volume = object->second.volumes.back();
        volume.text_configuration = TextConfigurationSerialization::read(attributes, num_attributes);
        return volume.text_configuration.has_value();
    }

    bool _3MF_Importer::_handle_end_text_configuration() { 
        return true;
    }

    bool _3MF_Importer::_create_object_instance(int object_id, const Transform3d& transform, const bool printable, unsigned int recur_counter)
    {
        static const unsigned int MAX_RECURSIONS = 10;

        // escape from circular aliasing
        if (recur_counter > MAX_RECURSIONS) {
            add_error("Too many recursions");
            return false;
        }

        IdToAliasesMap::iterator it = m_objects_aliases.find(object_id);
        if (it == m_objects_aliases.end()) {
            add_error("Found item with invalid object id");
            return false;
        }

        if (it->second.size() == 1 && it->second[0].object_id == object_id) {
            // aliasing to itself

            IdToModelObjectMap::iterator object_item = m_objects.find(object_id);
            if (object_item == m_objects.end() || object_item->second == -1) {
                add_error("Found invalid object");
                return false;
            }
            else {
                ModelInstance* instance = m_model->objects[object_item->second]->add_instance();
                if (instance == nullptr) {
                    add_error("Unable to add object instance");
                    return false;
                }
                instance->printable = printable;

                m_instances.emplace_back(instance, transform);
            }
        }
        else {
            // recursively process nested components
            for (const Component& component : it->second) {
                if (!_create_object_instance(component.object_id, transform * component.transform, printable, recur_counter + 1))
                    return false;
            }
        }

        return true;
    }

    void _3MF_Importer::_apply_transform(ModelInstance& instance, const Transform3d& transform)
    {
        Slic3r::Geometry::Transformation t(transform);
        // invalid scale value, return
        if (!t.get_scaling_factor().all())
            return;

        instance.set_transformation(t);
    }

    bool _3MF_Importer::_handle_start_config(const char** attributes, unsigned int num_attributes)
    {
        // do nothing
        return true;
    }

    bool _3MF_Importer::_handle_end_config()
    {
        // do nothing
        return true;
    }

    bool _3MF_Importer::_handle_start_config_object(const char** attributes, unsigned int num_attributes)
    {
        int object_id = get_attribute_value_int(attributes, num_attributes, ID_ATTR);
        IdToMetadataMap::iterator object_item = m_objects_metadata.find(object_id);
        if (object_item != m_objects_metadata.end()) {
            add_error("Found duplicated object id");
            return false;
        }

        // Added because of github #3435, currently not used by PrusaSlicer
        // int instances_count_id = get_attribute_value_int(attributes, num_attributes, INSTANCESCOUNT_ATTR);

        m_objects_metadata.insert({ object_id, ObjectMetadata() });
        m_curr_config.object_id = object_id;
        return true;
    }

    bool _3MF_Importer::_handle_end_config_object()
    {
        // do nothing
        return true;
    }

    bool _3MF_Importer::_handle_start_config_volume(const char** attributes, unsigned int num_attributes)
    {
        IdToMetadataMap::iterator object = m_objects_metadata.find(m_curr_config.object_id);
        if (object == m_objects_metadata.end()) {
            add_error("Cannot assign volume to a valid object");
            return false;
        }

        m_curr_config.volume_id = (int)object->second.volumes.size();

        unsigned int first_triangle_id = (unsigned int)get_attribute_value_int(attributes, num_attributes, FIRST_TRIANGLE_ID_ATTR);
        unsigned int last_triangle_id = (unsigned int)get_attribute_value_int(attributes, num_attributes, LAST_TRIANGLE_ID_ATTR);

        object->second.volumes.emplace_back(first_triangle_id, last_triangle_id);
        return true;
    }

    bool _3MF_Importer::_handle_start_config_volume_mesh(const char** attributes, unsigned int num_attributes)
    {
        IdToMetadataMap::iterator object = m_objects_metadata.find(m_curr_config.object_id);
        if (object == m_objects_metadata.end()) {
            add_error("Cannot assign volume mesh to a valid object");
            return false;
        }
        if (object->second.volumes.empty()) {
            add_error("Cannot assign mesh to a valid volume");
            return false;
        }

        ObjectMetadata::VolumeMetadata& volume = object->second.volumes.back();

        int edges_fixed         = get_attribute_value_int(attributes, num_attributes, MESH_STAT_EDGES_FIXED       );
        int degenerate_facets   = get_attribute_value_int(attributes, num_attributes, MESH_STAT_DEGENERATED_FACETS);
        int facets_removed      = get_attribute_value_int(attributes, num_attributes, MESH_STAT_FACETS_REMOVED    );
        int facets_reversed     = get_attribute_value_int(attributes, num_attributes, MESH_STAT_FACETS_RESERVED   );
        int backwards_edges     = get_attribute_value_int(attributes, num_attributes, MESH_STAT_BACKWARDS_EDGES   );

        volume.mesh_stats = { edges_fixed, degenerate_facets, facets_removed, facets_reversed, backwards_edges };

        return true;
    }

    bool _3MF_Importer::_handle_end_config_volume()
    {
        // do nothing
        return true;
    }

    bool _3MF_Importer::_handle_end_config_volume_mesh()
    {
        // do nothing
        return true;
    }

    bool _3MF_Importer::_handle_start_config_metadata(const char** attributes, unsigned int num_attributes)
    {
        IdToMetadataMap::iterator object = m_objects_metadata.find(m_curr_config.object_id);
        if (object == m_objects_metadata.end()) {
            add_error("Cannot assign metadata to valid object id");
            return false;
        }

        std::string type = get_attribute_value_string(attributes, num_attributes, TYPE_ATTR);
        std::string key = get_attribute_value_string(attributes, num_attributes, KEY_ATTR);
        std::string value = get_attribute_value_string(attributes, num_attributes, VALUE_ATTR);

        if (type == OBJECT_TYPE)
            object->second.metadata.emplace_back(key, value);
        else if (type == VOLUME_TYPE) {
            if (size_t(m_curr_config.volume_id) < object->second.volumes.size())
                object->second.volumes[m_curr_config.volume_id].metadata.emplace_back(key, value);
        }
        else {
            add_error("Found invalid metadata type");
            return false;
        }

        return true;
    }

    bool _3MF_Importer::_handle_end_config_metadata()
    {
        // do nothing
        return true;
    }

    bool _3MF_Importer::_generate_volumes(ModelObject& object, const Geometry& geometry, const ObjectMetadata::VolumeMetadataList& volumes, ConfigSubstitutionContext& config_substitutions)
    {
        if (!object.volumes.empty()) {
            add_error("Found invalid volumes count");
            return false;
        }

        unsigned int geo_tri_count = (unsigned int)geometry.triangles.size();
        unsigned int renamed_volumes_count = 0;

        for (const ObjectMetadata::VolumeMetadata& volume_data : volumes) {
            if (geo_tri_count <= volume_data.first_triangle_id || geo_tri_count <= volume_data.last_triangle_id || volume_data.last_triangle_id < volume_data.first_triangle_id) {
                add_error("Found invalid triangle id");
                return false;
            }

            Transform3d volume_matrix_to_object = Transform3d::Identity();
            bool        has_transform 		    = false;
            // extract the volume transformation from the volume's metadata, if present
            for (const Metadata& metadata : volume_data.metadata) {
                if (metadata.key == MATRIX_KEY) {
                    volume_matrix_to_object = Slic3r::Geometry::transform3d_from_string(metadata.value);
                    has_transform 			= ! volume_matrix_to_object.isApprox(Transform3d::Identity(), 1e-10);
                    break;
                }
            }

            // splits volume out of imported geometry
            indexed_triangle_set its;
            its.indices.assign(geometry.triangles.begin() + volume_data.first_triangle_id, geometry.triangles.begin() + volume_data.last_triangle_id + 1);
            const size_t triangles_count = its.indices.size();
            if (triangles_count == 0) {
                add_error("An empty triangle mesh found");
                return false;
            }

            {
                int min_id = its.indices.front()[0];
                int max_id = min_id;
                for (const Vec3i& face : its.indices) {
                    for (const int tri_id : face) {
                        if (tri_id < 0 || tri_id >= int(geometry.vertices.size())) {
                            add_error("Found invalid vertex id");
                            return false;
                        }
                        min_id = std::min(min_id, tri_id);
                        max_id = std::max(max_id, tri_id);
                    }
                }
                its.vertices.assign(geometry.vertices.begin() + min_id, geometry.vertices.begin() + max_id + 1);

                // rebase indices to the current vertices list
                for (Vec3i& face : its.indices)
                    for (int& tri_id : face)
                        tri_id -= min_id;
            }

            if (m_prusaslicer_generator_version && 
                *m_prusaslicer_generator_version >= *Semver::parse("2.4.0-alpha1") &&
                *m_prusaslicer_generator_version < *Semver::parse("2.4.0-alpha3"))
                // PrusaSlicer 2.4.0-alpha2 contained a bug, where all vertices of a single object were saved for each volume the object contained.
                // Remove the vertices, that are not referenced by any face.
                its_compactify_vertices(its, true);

            TriangleMesh triangle_mesh(std::move(its), volume_data.mesh_stats);

            if (m_version == 0) {
                // if the 3mf was not produced by PrusaSlicer and there is only one instance,
                // bake the transformation into the geometry to allow the reload from disk command
                // to work properly
                if (object.instances.size() == 1) {
                    triangle_mesh.transform(object.instances.front()->get_transformation().get_matrix(), false);
                    object.instances.front()->set_transformation(Slic3r::Geometry::Transformation());
                    //FIXME do the mesh fixing?
                }
            }
            if (triangle_mesh.volume() < 0)
                triangle_mesh.flip_triangles();

			ModelVolume* volume = object.add_volume(std::move(triangle_mesh));
            // stores the volume matrix taken from the metadata, if present
            if (has_transform)
                volume->source.transform = Slic3r::Geometry::Transformation(volume_matrix_to_object);

            // recreate custom supports, seam and mmu segmentation from previously loaded attribute
            volume->supported_facets.reserve(triangles_count);
            volume->seam_facets.reserve(triangles_count);
            volume->mmu_segmentation_facets.reserve(triangles_count);
            for (size_t i=0; i<triangles_count; ++i) {
                size_t index = volume_data.first_triangle_id + i;
                assert(index < geometry.custom_supports.size());
                assert(index < geometry.custom_seam.size());
                assert(index < geometry.mmu_segmentation.size());
                if (! geometry.custom_supports[index].empty())
                    volume->supported_facets.set_triangle_from_string(i, geometry.custom_supports[index]);
                if (! geometry.custom_seam[index].empty())
                    volume->seam_facets.set_triangle_from_string(i, geometry.custom_seam[index]);
                if (! geometry.mmu_segmentation[index].empty())
                    volume->mmu_segmentation_facets.set_triangle_from_string(i, geometry.mmu_segmentation[index]);
            }
            volume->supported_facets.shrink_to_fit();
            volume->seam_facets.shrink_to_fit();
            volume->mmu_segmentation_facets.shrink_to_fit();
            volume->text_configuration = volume_data.text_configuration;

            // apply the remaining volume's metadata
            for (const Metadata& metadata : volume_data.metadata) {
                if (metadata.key == NAME_KEY)
                    volume->name = metadata.value;
                else if ((metadata.key == MODIFIER_KEY) && (metadata.value == "1"))
					volume->set_type(ModelVolumeType::PARAMETER_MODIFIER);
                else if (metadata.key == VOLUME_TYPE_KEY)
                    volume->set_type(ModelVolume::type_from_string(metadata.value));
                else if (metadata.key == SOURCE_FILE_KEY)
                    volume->source.input_file = metadata.value;
                else if (metadata.key == SOURCE_OBJECT_ID_KEY)
                    volume->source.object_idx = ::atoi(metadata.value.c_str());
                else if (metadata.key == SOURCE_VOLUME_ID_KEY)
                    volume->source.volume_idx = ::atoi(metadata.value.c_str());
                else if (metadata.key == SOURCE_OFFSET_X_KEY)
                    volume->source.mesh_offset.x() = ::atof(metadata.value.c_str());
                else if (metadata.key == SOURCE_OFFSET_Y_KEY)
                    volume->source.mesh_offset.y() = ::atof(metadata.value.c_str());
                else if (metadata.key == SOURCE_OFFSET_Z_KEY)
                    volume->source.mesh_offset.z() = ::atof(metadata.value.c_str());
                else if (metadata.key == SOURCE_IN_INCHES_KEY)
                    volume->source.is_converted_from_inches = metadata.value == "1";
                else if (metadata.key == SOURCE_IN_METERS_KEY)
                    volume->source.is_converted_from_meters = metadata.value == "1";
#if ENABLE_RELOAD_FROM_DISK_REWORK
                else if (metadata.key == SOURCE_IS_BUILTIN_VOLUME_KEY)
                    volume->source.is_from_builtin_objects = metadata.value == "1";
#endif // ENABLE_RELOAD_FROM_DISK_REWORK
                else
                    volume->config.set_deserialize(metadata.key, metadata.value, config_substitutions);
            }

            // this may happen for 3mf saved by 3rd part softwares
            if (volume->name.empty()) {
                volume->name = object.name;
                if (renamed_volumes_count > 0)
                    volume->name += "_" + std::to_string(renamed_volumes_count + 1);
                ++renamed_volumes_count;
            }
        }

        return true;
    }

    void XMLCALL _3MF_Importer::_handle_start_model_xml_element(void* userData, const char* name, const char** attributes)
    {
        _3MF_Importer* importer = (_3MF_Importer*)userData;
        if (importer != nullptr)
            importer->_handle_start_model_xml_element(name, attributes);
    }

    void XMLCALL _3MF_Importer::_handle_end_model_xml_element(void* userData, const char* name)
    {
        _3MF_Importer* importer = (_3MF_Importer*)userData;
        if (importer != nullptr)
            importer->_handle_end_model_xml_element(name);
    }

    void XMLCALL _3MF_Importer::_handle_model_xml_characters(void* userData, const XML_Char* s, int len)
    {
        _3MF_Importer* importer = (_3MF_Importer*)userData;
        if (importer != nullptr)
            importer->_handle_model_xml_characters(s, len);
    }

    void XMLCALL _3MF_Importer::_handle_start_config_xml_element(void* userData, const char* name, const char** attributes)
    {
        _3MF_Importer* importer = (_3MF_Importer*)userData;
        if (importer != nullptr)
            importer->_handle_start_config_xml_element(name, attributes);
    }
    
    void XMLCALL _3MF_Importer::_handle_end_config_xml_element(void* userData, const char* name)
    {
        _3MF_Importer* importer = (_3MF_Importer*)userData;
        if (importer != nullptr)
            importer->_handle_end_config_xml_element(name);
    }

    class _3MF_Exporter : public _3MF_Base
    {
        struct BuildItem
        {
            unsigned int id;
            Transform3d transform;
            bool printable;

            BuildItem(unsigned int id, const Transform3d& transform, const bool printable)
                : id(id)
                , transform(transform)
                , printable(printable)
            {
            }
        };

        struct Offsets
        {
            unsigned int first_vertex_id;
            unsigned int first_triangle_id;
            unsigned int last_triangle_id;

            Offsets(unsigned int first_vertex_id)
                : first_vertex_id(first_vertex_id)
                , first_triangle_id(-1)
                , last_triangle_id(-1)
            {
            }
        };

        typedef std::map<const ModelVolume*, Offsets> VolumeToOffsetsMap;

        struct ObjectData
        {
            ModelObject* object;
            VolumeToOffsetsMap volumes_offsets;

            explicit ObjectData(ModelObject* object)
                : object(object)
            {
            }
        };

        typedef std::vector<BuildItem> BuildItemsList;
        typedef std::map<int, ObjectData> IdToObjectDataMap;

        bool m_fullpath_sources{ true };
        bool m_zip64 { true };

    public:
        bool save_model_to_file(const std::string& filename, Model& model, const DynamicPrintConfig* config, bool fullpath_sources, const ThumbnailData* thumbnail_data, bool zip64);

    private:
        bool _save_model_to_file(const std::string& filename, Model& model, const DynamicPrintConfig* config, const ThumbnailData* thumbnail_data);
        bool _add_content_types_file_to_archive(mz_zip_archive& archive);
        bool _add_thumbnail_file_to_archive(mz_zip_archive& archive, const ThumbnailData& thumbnail_data);
        bool _add_relationships_file_to_archive(mz_zip_archive& archive);
        bool _add_model_file_to_archive(const std::string& filename, mz_zip_archive& archive, const Model& model, IdToObjectDataMap& objects_data);
        bool _add_object_to_model_stream(mz_zip_writer_staged_context &context, unsigned int& object_id, ModelObject& object, BuildItemsList& build_items, VolumeToOffsetsMap& volumes_offsets);
        bool _add_mesh_to_object_stream(mz_zip_writer_staged_context &context, ModelObject& object, VolumeToOffsetsMap& volumes_offsets);
        bool _add_build_to_model_stream(std::stringstream& stream, const BuildItemsList& build_items);
        bool _add_layer_height_profile_file_to_archive(mz_zip_archive& archive, Model& model);
        bool _add_layer_config_ranges_file_to_archive(mz_zip_archive& archive, Model& model);
        bool _add_sla_support_points_file_to_archive(mz_zip_archive& archive, Model& model);
        bool _add_sla_drain_holes_file_to_archive(mz_zip_archive& archive, Model& model);
        bool _add_print_config_file_to_archive(mz_zip_archive& archive, const DynamicPrintConfig &config);
        bool _add_model_config_file_to_archive(mz_zip_archive& archive, const Model& model, const IdToObjectDataMap &objects_data);
        bool _add_custom_gcode_per_print_z_file_to_archive(mz_zip_archive& archive, Model& model, const DynamicPrintConfig* config);
        void _add_text_configuration(std::stringstream& stream, const TextConfiguration& cfg);
    };

    bool _3MF_Exporter::save_model_to_file(const std::string& filename, Model& model, const DynamicPrintConfig* config, bool fullpath_sources, const ThumbnailData* thumbnail_data, bool zip64)
    {
        clear_errors();
        m_fullpath_sources = fullpath_sources;
        m_zip64 = zip64;
        return _save_model_to_file(filename, model, config, thumbnail_data);
    }

    bool _3MF_Exporter::_save_model_to_file(const std::string& filename, Model& model, const DynamicPrintConfig* config, const ThumbnailData* thumbnail_data)
    {
        mz_zip_archive archive;
        mz_zip_zero_struct(&archive);

        if (!open_zip_writer(&archive, filename)) {
            add_error("Unable to open the file");
            return false;
        }

        // Adds content types file ("[Content_Types].xml";).
        // The content of this file is the same for each PrusaSlicer 3mf.
        if (!_add_content_types_file_to_archive(archive)) {
            close_zip_writer(&archive);
            boost::filesystem::remove(filename);
            return false;
        }

        if (thumbnail_data != nullptr && thumbnail_data->is_valid()) {
            // Adds the file Metadata/thumbnail.png.
            if (!_add_thumbnail_file_to_archive(archive, *thumbnail_data)) {
                close_zip_writer(&archive);
                boost::filesystem::remove(filename);
                return false;
            }
        }

        // Adds relationships file ("_rels/.rels"). 
        // The content of this file is the same for each PrusaSlicer 3mf.
        // The relationshis file contains a reference to the geometry file "3D/3dmodel.model", the name was chosen to be compatible with CURA.
        if (!_add_relationships_file_to_archive(archive)) {
            close_zip_writer(&archive);
            boost::filesystem::remove(filename);
            return false;
        }

        // Adds model file ("3D/3dmodel.model").
        // This is the one and only file that contains all the geometry (vertices and triangles) of all ModelVolumes.
        IdToObjectDataMap objects_data;
        if (!_add_model_file_to_archive(filename, archive, model, objects_data)) {
            close_zip_writer(&archive);
            boost::filesystem::remove(filename);
            return false;
        }

        // Adds layer height profile file ("Metadata/Slic3r_PE_layer_heights_profile.txt").
        // All layer height profiles of all ModelObjects are stored here, indexed by 1 based index of the ModelObject in Model.
        // The index differes from the index of an object ID of an object instance of a 3MF file!
        if (!_add_layer_height_profile_file_to_archive(archive, model)) {
            close_zip_writer(&archive);
            boost::filesystem::remove(filename);
            return false;
        }

        // Adds layer config ranges file ("Metadata/Slic3r_PE_layer_config_ranges.txt").
        // All layer height profiles of all ModelObjects are stored here, indexed by 1 based index of the ModelObject in Model.
        // The index differes from the index of an object ID of an object instance of a 3MF file!
        if (!_add_layer_config_ranges_file_to_archive(archive, model)) {
            close_zip_writer(&archive);
            boost::filesystem::remove(filename);
            return false;
        }

        // Adds sla support points file ("Metadata/Slic3r_PE_sla_support_points.txt").
        // All  sla support points of all ModelObjects are stored here, indexed by 1 based index of the ModelObject in Model.
        // The index differes from the index of an object ID of an object instance of a 3MF file!
        if (!_add_sla_support_points_file_to_archive(archive, model)) {
            close_zip_writer(&archive);
            boost::filesystem::remove(filename);
            return false;
        }
        
        if (!_add_sla_drain_holes_file_to_archive(archive, model)) {
            close_zip_writer(&archive);
            boost::filesystem::remove(filename);
            return false;
        }
        

        // Adds custom gcode per height file ("Metadata/Prusa_Slicer_custom_gcode_per_print_z.xml").
        // All custom gcode per height of whole Model are stored here
        if (!_add_custom_gcode_per_print_z_file_to_archive(archive, model, config)) {
            close_zip_writer(&archive);
            boost::filesystem::remove(filename);
            return false;
        }

        // Adds slic3r print config file ("Metadata/Slic3r_PE.config").
        // This file contains the content of FullPrintConfing / SLAFullPrintConfig.
        if (config != nullptr) {
            if (!_add_print_config_file_to_archive(archive, *config)) {
                close_zip_writer(&archive);
                boost::filesystem::remove(filename);
                return false;
            }
        }

        // Adds slic3r model config file ("Metadata/Slic3r_PE_model.config").
        // This file contains all the attributes of all ModelObjects and their ModelVolumes (names, parameter overrides).
        // As there is just a single Indexed Triangle Set data stored per ModelObject, offsets of volumes into their respective Indexed Triangle Set data
        // is stored here as well.
        if (!_add_model_config_file_to_archive(archive, model, objects_data)) {
            close_zip_writer(&archive);
            boost::filesystem::remove(filename);
            return false;
        }

        if (!mz_zip_writer_finalize_archive(&archive)) {
            close_zip_writer(&archive);
            boost::filesystem::remove(filename);
            add_error("Unable to finalize the archive");
            return false;
        }

        close_zip_writer(&archive);

        return true;
    }

    bool _3MF_Exporter::_add_content_types_file_to_archive(mz_zip_archive& archive)
    {
        std::stringstream stream;
        stream << "<?xml version=\"1.0\" encoding=\"UTF-8\"?>\n";
        stream << "<Types xmlns=\"http://schemas.openxmlformats.org/package/2006/content-types\">\n";
        stream << " <Default Extension=\"rels\" ContentType=\"application/vnd.openxmlformats-package.relationships+xml\"/>\n";
        stream << " <Default Extension=\"model\" ContentType=\"application/vnd.ms-package.3dmanufacturing-3dmodel+xml\"/>\n";
        stream << " <Default Extension=\"png\" ContentType=\"image/png\"/>\n";
        stream << "</Types>";

        std::string out = stream.str();

        if (!mz_zip_writer_add_mem(&archive, CONTENT_TYPES_FILE.c_str(), (const void*)out.data(), out.length(), MZ_DEFAULT_COMPRESSION)) {
            add_error("Unable to add content types file to archive");
            return false;
        }

        return true;
    }

    bool _3MF_Exporter::_add_thumbnail_file_to_archive(mz_zip_archive& archive, const ThumbnailData& thumbnail_data)
    {
        bool res = false;

        size_t png_size = 0;
        void* png_data = tdefl_write_image_to_png_file_in_memory_ex((const void*)thumbnail_data.pixels.data(), thumbnail_data.width, thumbnail_data.height, 4, &png_size, MZ_DEFAULT_LEVEL, 1);
        if (png_data != nullptr) {
            res = mz_zip_writer_add_mem(&archive, THUMBNAIL_FILE.c_str(), (const void*)png_data, png_size, MZ_DEFAULT_COMPRESSION);
            mz_free(png_data);
        }

        if (!res)
            add_error("Unable to add thumbnail file to archive");

        return res;
    }

    bool _3MF_Exporter::_add_relationships_file_to_archive(mz_zip_archive& archive)
    {
        std::stringstream stream;
        stream << "<?xml version=\"1.0\" encoding=\"UTF-8\"?>\n";
        stream << "<Relationships xmlns=\"http://schemas.openxmlformats.org/package/2006/relationships\">\n";
        stream << " <Relationship Target=\"/" << MODEL_FILE << "\" Id=\"rel-1\" Type=\"http://schemas.microsoft.com/3dmanufacturing/2013/01/3dmodel\"/>\n";
        stream << " <Relationship Target=\"/" << THUMBNAIL_FILE << "\" Id=\"rel-2\" Type=\"http://schemas.openxmlformats.org/package/2006/relationships/metadata/thumbnail\"/>\n";
        stream << "</Relationships>";

        std::string out = stream.str();

        if (!mz_zip_writer_add_mem(&archive, RELATIONSHIPS_FILE.c_str(), (const void*)out.data(), out.length(), MZ_DEFAULT_COMPRESSION)) {
            add_error("Unable to add relationships file to archive");
            return false;
        }

        return true;
    }

    static void reset_stream(std::stringstream &stream)
    {
        stream.str("");
        stream.clear();
        // https://en.cppreference.com/w/cpp/types/numeric_limits/max_digits10
        // Conversion of a floating-point value to text and back is exact as long as at least max_digits10 were used (9 for float, 17 for double).
        // It is guaranteed to produce the same floating-point value, even though the intermediate text representation is not exact.
        // The default value of std::stream precision is 6 digits only!
        stream << std::setprecision(std::numeric_limits<float>::max_digits10);
    }

    bool _3MF_Exporter::_add_model_file_to_archive(const std::string& filename, mz_zip_archive& archive, const Model& model, IdToObjectDataMap& objects_data)
    {
        mz_zip_writer_staged_context context;
        if (!mz_zip_writer_add_staged_open(&archive, &context, MODEL_FILE.c_str(), 
            m_zip64 ? 
                // Maximum expected and allowed 3MF file size is 16GiB.
                // This switches the ZIP file to a 64bit mode, which adds a tiny bit of overhead to file records.
                (uint64_t(1) << 30) * 16 : 
                // Maximum expected 3MF file size is 4GB-1. This is a workaround for interoperability with Windows 10 3D model fixing API, see
                // GH issue #6193.
                (uint64_t(1) << 32) - 1,
            nullptr, nullptr, 0, MZ_DEFAULT_COMPRESSION, nullptr, 0, nullptr, 0)) {
            add_error("Unable to add model file to archive");
            return false;
        }

        {
            std::stringstream stream;
            reset_stream(stream);
            stream << "<?xml version=\"1.0\" encoding=\"UTF-8\"?>\n";
            stream << "<" << MODEL_TAG << " unit=\"millimeter\" xml:lang=\"en-US\" xmlns=\"http://schemas.microsoft.com/3dmanufacturing/core/2015/02\" xmlns:slic3rpe=\"http://schemas.slic3r.org/3mf/2017/06\">\n";
            stream << " <" << METADATA_TAG << " name=\"" << SLIC3RPE_3MF_VERSION << "\">" << VERSION_3MF << "</" << METADATA_TAG << ">\n";

            if (model.is_fdm_support_painted())
                stream << " <" << METADATA_TAG << " name=\"" << SLIC3RPE_FDM_SUPPORTS_PAINTING_VERSION << "\">" << FDM_SUPPORTS_PAINTING_VERSION << "</" << METADATA_TAG << ">\n";

            if (model.is_seam_painted())
                stream << " <" << METADATA_TAG << " name=\"" << SLIC3RPE_SEAM_PAINTING_VERSION << "\">" << SEAM_PAINTING_VERSION << "</" << METADATA_TAG << ">\n";

            if (model.is_mm_painted())
                stream << " <" << METADATA_TAG << " name=\"" << SLIC3RPE_MM_PAINTING_VERSION << "\">" << MM_PAINTING_VERSION << "</" << METADATA_TAG << ">\n";

            std::string name = xml_escape(boost::filesystem::path(filename).stem().string());
            stream << " <" << METADATA_TAG << " name=\"Title\">" << name << "</" << METADATA_TAG << ">\n";
            stream << " <" << METADATA_TAG << " name=\"Designer\">" << "</" << METADATA_TAG << ">\n";
            stream << " <" << METADATA_TAG << " name=\"Description\">" << name << "</" << METADATA_TAG << ">\n";
            stream << " <" << METADATA_TAG << " name=\"Copyright\">" << "</" << METADATA_TAG << ">\n";
            stream << " <" << METADATA_TAG << " name=\"LicenseTerms\">" << "</" << METADATA_TAG << ">\n";
            stream << " <" << METADATA_TAG << " name=\"Rating\">" << "</" << METADATA_TAG << ">\n";
            std::string date = Slic3r::Utils::utc_timestamp(Slic3r::Utils::get_current_time_utc());
            // keep only the date part of the string
            date = date.substr(0, 10);
            stream << " <" << METADATA_TAG << " name=\"CreationDate\">" << date << "</" << METADATA_TAG << ">\n";
            stream << " <" << METADATA_TAG << " name=\"ModificationDate\">" << date << "</" << METADATA_TAG << ">\n";
            stream << " <" << METADATA_TAG << " name=\"Application\">" << SLIC3R_APP_KEY << "-" << SLIC3R_VERSION << "</" << METADATA_TAG << ">\n";
            stream << " <" << RESOURCES_TAG << ">\n";
            std::string buf = stream.str();
            if (! buf.empty() && ! mz_zip_writer_add_staged_data(&context, buf.data(), buf.size())) {
                add_error("Unable to add model file to archive");
                return false;
            }
        }

        // Instance transformations, indexed by the 3MF object ID (which is a linear serialization of all instances of all ModelObjects).
        BuildItemsList build_items;

        // The object_id here is a one based identifier of the first instance of a ModelObject in the 3MF file, where
        // all the object instances of all ModelObjects are stored and indexed in a 1 based linear fashion.
        // Therefore the list of object_ids here may not be continuous.
        unsigned int object_id = 1;
        for (ModelObject* obj : model.objects) {
            if (obj == nullptr)
                continue;

            // Index of an object in the 3MF file corresponding to the 1st instance of a ModelObject.
            unsigned int curr_id = object_id;
            IdToObjectDataMap::iterator object_it = objects_data.insert({ curr_id, ObjectData(obj) }).first;
            // Store geometry of all ModelVolumes contained in a single ModelObject into a single 3MF indexed triangle set object.
            // object_it->second.volumes_offsets will contain the offsets of the ModelVolumes in that single indexed triangle set.
            // object_id will be increased to point to the 1st instance of the next ModelObject.
            if (!_add_object_to_model_stream(context, object_id, *obj, build_items, object_it->second.volumes_offsets)) {
                add_error("Unable to add object to archive");
                mz_zip_writer_add_staged_finish(&context);
                return false;
            }
        }

        {
            std::stringstream stream;
            reset_stream(stream);
            stream << " </" << RESOURCES_TAG << ">\n";

            // Store the transformations of all the ModelInstances of all ModelObjects, indexed in a linear fashion.
            if (!_add_build_to_model_stream(stream, build_items)) {
                add_error("Unable to add build to archive");
                mz_zip_writer_add_staged_finish(&context);
                return false;
            }

            stream << "</" << MODEL_TAG << ">\n";
           
            std::string buf = stream.str();

            if ((! buf.empty() && ! mz_zip_writer_add_staged_data(&context, buf.data(), buf.size())) ||
                ! mz_zip_writer_add_staged_finish(&context)) {
                add_error("Unable to add model file to archive");
                return false;
            }
        }

        return true;
    }

    bool _3MF_Exporter::_add_object_to_model_stream(mz_zip_writer_staged_context &context, unsigned int& object_id, ModelObject& object, BuildItemsList& build_items, VolumeToOffsetsMap& volumes_offsets)
    {
        std::stringstream stream;
        reset_stream(stream);
        unsigned int id = 0;
        for (const ModelInstance* instance : object.instances) {
			assert(instance != nullptr);
            if (instance == nullptr)
                continue;

            unsigned int instance_id = object_id + id;
            stream << "  <" << OBJECT_TAG << " id=\"" << instance_id << "\" type=\"model\">\n";

            if (id == 0) {
                std::string buf = stream.str();
                reset_stream(stream);
                if ((! buf.empty() && ! mz_zip_writer_add_staged_data(&context, buf.data(), buf.size())) ||
                    ! _add_mesh_to_object_stream(context, object, volumes_offsets)) {
                    add_error("Unable to add mesh to archive");
                    return false;
                }
            }
            else {
                stream << "   <" << COMPONENTS_TAG << ">\n";
                stream << "    <" << COMPONENT_TAG << " objectid=\"" << object_id << "\"/>\n";
                stream << "   </" << COMPONENTS_TAG << ">\n";
            }

            Transform3d t = instance->get_matrix();
            // instance_id is just a 1 indexed index in build_items.
            assert(instance_id == build_items.size() + 1);
            build_items.emplace_back(instance_id, t, instance->printable);

            stream << "  </" << OBJECT_TAG << ">\n";

            ++id;
        }

        object_id += id;
        std::string buf = stream.str();
        return buf.empty() || mz_zip_writer_add_staged_data(&context, buf.data(), buf.size());
    }

#if EXPORT_3MF_USE_SPIRIT_KARMA_FP
    template <typename Num>
    struct coordinate_policy_fixed : boost::spirit::karma::real_policies<Num>
    {
        static int floatfield(Num n) { return fmtflags::fixed; }
        // Number of decimal digits to maintain float accuracy when storing into a text file and parsing back.
        static unsigned precision(Num /* n */) { return std::numeric_limits<Num>::max_digits10 + 1; }
        // No trailing zeros, thus for fmtflags::fixed usually much less than max_digits10 decimal numbers will be produced.
        static bool trailing_zeros(Num /* n */) { return false; }
    };
    template <typename Num>
    struct coordinate_policy_scientific : coordinate_policy_fixed<Num>
    {
        static int floatfield(Num n) { return fmtflags::scientific; }
    };
    // Define a new generator type based on the new coordinate policy.
    using coordinate_type_fixed      = boost::spirit::karma::real_generator<float, coordinate_policy_fixed<float>>;
    using coordinate_type_scientific = boost::spirit::karma::real_generator<float, coordinate_policy_scientific<float>>;
#endif // EXPORT_3MF_USE_SPIRIT_KARMA_FP

    bool _3MF_Exporter::_add_mesh_to_object_stream(mz_zip_writer_staged_context &context, ModelObject& object, VolumeToOffsetsMap& volumes_offsets)
    {
        std::string output_buffer;
        output_buffer += "   <";
        output_buffer += MESH_TAG;
        output_buffer += ">\n    <";
        output_buffer += VERTICES_TAG;
        output_buffer += ">\n";

        auto flush = [this, &output_buffer, &context](bool force = false) {
            if ((force && ! output_buffer.empty()) || output_buffer.size() >= 65536 * 16) {
                if (! mz_zip_writer_add_staged_data(&context, output_buffer.data(), output_buffer.size())) {
                    add_error("Error during writing or compression");
                    return false;
                }
                output_buffer.clear();
            }
            return true;
        };

        auto format_coordinate = [](float f, char *buf) -> char* {
            assert(is_decimal_separator_point());
#if EXPORT_3MF_USE_SPIRIT_KARMA_FP
            // Slightly faster than sprintf("%.9g"), but there is an issue with the karma floating point formatter,
            // https://github.com/boostorg/spirit/pull/586
            // where the exported string is one digit shorter than it should be to guarantee lossless round trip.
            // The code is left here for the ocasion boost guys improve.
            coordinate_type_fixed      const coordinate_fixed      = coordinate_type_fixed();
            coordinate_type_scientific const coordinate_scientific = coordinate_type_scientific();
            // Format "f" in a fixed format.
            char *ptr = buf;
            boost::spirit::karma::generate(ptr, coordinate_fixed, f);
            // Format "f" in a scientific format.
            char *ptr2 = ptr;
            boost::spirit::karma::generate(ptr2, coordinate_scientific, f);
            // Return end of the shorter string.
            auto len2 = ptr2 - ptr;
            if (ptr - buf > len2) {
                // Move the shorter scientific form to the front.
                memcpy(buf, ptr, len2);
                ptr = buf + len2;
            }
            // Return pointer to the end.
            return ptr;
#else
            // Round-trippable float, shortest possible.
            return buf + sprintf(buf, "%.9g", f);
#endif
        };

        char buf[256];
        unsigned int vertices_count = 0;
        for (ModelVolume* volume : object.volumes) {
            if (volume == nullptr)
                continue;

            volumes_offsets.insert({ volume, Offsets(vertices_count) });

            const indexed_triangle_set &its = volume->mesh().its;
            if (its.vertices.empty()) {
                add_error("Found invalid mesh");
                return false;
            }

            vertices_count += (int)its.vertices.size();

            const Transform3d& matrix = volume->get_matrix();

            for (size_t i = 0; i < its.vertices.size(); ++i) {
                Vec3f v = (matrix * its.vertices[i].cast<double>()).cast<float>();
                char *ptr = buf;
                boost::spirit::karma::generate(ptr, boost::spirit::lit("     <") << VERTEX_TAG << " x=\"");
                ptr = format_coordinate(v.x(), ptr);
                boost::spirit::karma::generate(ptr, "\" y=\"");
                ptr = format_coordinate(v.y(), ptr);
                boost::spirit::karma::generate(ptr, "\" z=\"");
                ptr = format_coordinate(v.z(), ptr);
                boost::spirit::karma::generate(ptr, "\"/>\n");
                *ptr = '\0';
                output_buffer += buf;
                if (! flush())
                    return false;
            }
        }

        output_buffer += "    </";
        output_buffer += VERTICES_TAG;
        output_buffer += ">\n    <";
        output_buffer += TRIANGLES_TAG;
        output_buffer += ">\n";

        unsigned int triangles_count = 0;
        for (ModelVolume* volume : object.volumes) {
            if (volume == nullptr)
                continue;

            bool is_left_handed = volume->is_left_handed();
            VolumeToOffsetsMap::iterator volume_it = volumes_offsets.find(volume);
            assert(volume_it != volumes_offsets.end());

            const indexed_triangle_set &its = volume->mesh().its;

            // updates triangle offsets
            volume_it->second.first_triangle_id = triangles_count;
            triangles_count += (int)its.indices.size();
            volume_it->second.last_triangle_id = triangles_count - 1;

            for (int i = 0; i < int(its.indices.size()); ++ i) {
                {
                    const Vec3i &idx = its.indices[i];
                    char *ptr = buf;
                    boost::spirit::karma::generate(ptr, boost::spirit::lit("     <") << TRIANGLE_TAG <<
                        " v1=\"" << boost::spirit::int_ <<
                        "\" v2=\"" << boost::spirit::int_ <<
                        "\" v3=\"" << boost::spirit::int_ << "\"",
                        idx[is_left_handed ? 2 : 0] + volume_it->second.first_vertex_id,
                        idx[1] + volume_it->second.first_vertex_id,
                        idx[is_left_handed ? 0 : 2] + volume_it->second.first_vertex_id);
                    *ptr = '\0';
                    output_buffer += buf;
                }

                std::string custom_supports_data_string = volume->supported_facets.get_triangle_as_string(i);
                if (! custom_supports_data_string.empty()) {
                    output_buffer += " ";
                    output_buffer += CUSTOM_SUPPORTS_ATTR;
                    output_buffer += "=\"";
                    output_buffer += custom_supports_data_string;
                    output_buffer += "\"";
                }

                std::string custom_seam_data_string = volume->seam_facets.get_triangle_as_string(i);
                if (! custom_seam_data_string.empty()) {
                    output_buffer += " ";
                    output_buffer += CUSTOM_SEAM_ATTR;
                    output_buffer += "=\"";
                    output_buffer += custom_seam_data_string;
                    output_buffer += "\"";
                }

                std::string mmu_painting_data_string = volume->mmu_segmentation_facets.get_triangle_as_string(i);
                if (! mmu_painting_data_string.empty()) {
                    output_buffer += " ";
                    output_buffer += MMU_SEGMENTATION_ATTR;
                    output_buffer += "=\"";
                    output_buffer += mmu_painting_data_string;
                    output_buffer += "\"";
                }

                output_buffer += "/>\n";

                if (! flush())
                    return false;
            }
        }

        output_buffer += "    </";
        output_buffer += TRIANGLES_TAG;
        output_buffer += ">\n   </";
        output_buffer += MESH_TAG;
        output_buffer += ">\n";

        // Force flush.
        return flush(true);
    }

    bool _3MF_Exporter::_add_build_to_model_stream(std::stringstream& stream, const BuildItemsList& build_items)
    {
        // This happens for empty projects
        if (build_items.size() == 0) {
            add_error("No build item found");
            return true;
        }

        stream << " <" << BUILD_TAG << ">\n";

        for (const BuildItem& item : build_items) {
            stream << "  <" << ITEM_TAG << " " << OBJECTID_ATTR << "=\"" << item.id << "\" " << TRANSFORM_ATTR << "=\"";
            for (unsigned c = 0; c < 4; ++c) {
                for (unsigned r = 0; r < 3; ++r) {
                    stream << item.transform(r, c);
                    if (r != 2 || c != 3)
                        stream << " ";
                }
            }
            stream << "\" " << PRINTABLE_ATTR << "=\"" << item.printable << "\"/>\n";
        }

        stream << " </" << BUILD_TAG << ">\n";

        return true;
    }

    bool _3MF_Exporter::_add_layer_height_profile_file_to_archive(mz_zip_archive& archive, Model& model)
    {
        assert(is_decimal_separator_point());
        std::string out = "";
        char buffer[1024];

        unsigned int count = 0;
        for (const ModelObject* object : model.objects) {
            ++count;
            const std::vector<double>& layer_height_profile = object->layer_height_profile.get();
            if (layer_height_profile.size() >= 4 && layer_height_profile.size() % 2 == 0) {
                sprintf(buffer, "object_id=%d|", count);
                out += buffer;

                // Store the layer height profile as a single semicolon separated list.
                for (size_t i = 0; i < layer_height_profile.size(); ++i) {
                    sprintf(buffer, (i == 0) ? "%f" : ";%f", layer_height_profile[i]);
                    out += buffer;
                }
                
                out += "\n";
            }
        }

        if (!out.empty()) {
            if (!mz_zip_writer_add_mem(&archive, LAYER_HEIGHTS_PROFILE_FILE.c_str(), (const void*)out.data(), out.length(), MZ_DEFAULT_COMPRESSION)) {
                add_error("Unable to add layer heights profile file to archive");
                return false;
            }
        }

        return true;
    }

    bool _3MF_Exporter::_add_layer_config_ranges_file_to_archive(mz_zip_archive& archive, Model& model)
    {
        std::string out = "";
        pt::ptree tree;

        unsigned int object_cnt = 0;
        for (const ModelObject* object : model.objects) {
            object_cnt++;
            const t_layer_config_ranges& ranges = object->layer_config_ranges;
            if (!ranges.empty())
            {
                pt::ptree& obj_tree = tree.add("objects.object","");

                obj_tree.put("<xmlattr>.id", object_cnt);

                // Store the layer config ranges.
                for (const auto& range : ranges) {
                    pt::ptree& range_tree = obj_tree.add("range", "");

                    // store minX and maxZ
                    range_tree.put("<xmlattr>.min_z", range.first.first);
                    range_tree.put("<xmlattr>.max_z", range.first.second);

                    // store range configuration
                    const ModelConfig& config = range.second;
                    for (const std::string& opt_key : config.keys()) {
                        pt::ptree& opt_tree = range_tree.add("option", config.opt_serialize(opt_key));
                        opt_tree.put("<xmlattr>.opt_key", opt_key);
                    }
                }
            }
        }

        if (!tree.empty()) {
            std::ostringstream oss;
            pt::write_xml(oss, tree);
            out = oss.str();

            // Post processing("beautification") of the output string for a better preview
            boost::replace_all(out, "><object",      ">\n <object");
            boost::replace_all(out, "><range",       ">\n  <range");
            boost::replace_all(out, "><option",      ">\n   <option");
            boost::replace_all(out, "></range>",     ">\n  </range>");
            boost::replace_all(out, "></object>",    ">\n </object>");
            // OR just 
            boost::replace_all(out, "><",            ">\n<"); 
        }

        if (!out.empty()) {
            if (!mz_zip_writer_add_mem(&archive, LAYER_CONFIG_RANGES_FILE.c_str(), (const void*)out.data(), out.length(), MZ_DEFAULT_COMPRESSION)) {
                add_error("Unable to add layer heights profile file to archive");
                return false;
            }
        }

        return true;
    }

    bool _3MF_Exporter::_add_sla_support_points_file_to_archive(mz_zip_archive& archive, Model& model)
    {
        assert(is_decimal_separator_point());
        std::string out = "";
        char buffer[1024];

        unsigned int count = 0;
        for (const ModelObject* object : model.objects) {
            ++count;
            const std::vector<sla::SupportPoint>& sla_support_points = object->sla_support_points;
            if (!sla_support_points.empty()) {
                sprintf(buffer, "object_id=%d|", count);
                out += buffer;

                // Store the layer height profile as a single space separated list.
                for (size_t i = 0; i < sla_support_points.size(); ++i) {
                    sprintf(buffer, (i==0 ? "%f %f %f %f %f" : " %f %f %f %f %f"),  sla_support_points[i].pos(0), sla_support_points[i].pos(1), sla_support_points[i].pos(2), sla_support_points[i].head_front_radius, (float)sla_support_points[i].is_new_island);
                    out += buffer;
                }
                out += "\n";
            }
        }

        if (!out.empty()) {
            // Adds version header at the beginning:
            out = std::string("support_points_format_version=") + std::to_string(support_points_format_version) + std::string("\n") + out;

            if (!mz_zip_writer_add_mem(&archive, SLA_SUPPORT_POINTS_FILE.c_str(), (const void*)out.data(), out.length(), MZ_DEFAULT_COMPRESSION)) {
                add_error("Unable to add sla support points file to archive");
                return false;
            }
        }
        return true;
    }
    
    bool _3MF_Exporter::_add_sla_drain_holes_file_to_archive(mz_zip_archive& archive, Model& model)
    {
        assert(is_decimal_separator_point());
        const char *const fmt = "object_id=%d|";
        std::string out;
        
        unsigned int count = 0;
        for (const ModelObject* object : model.objects) {
            ++count;
            sla::DrainHoles drain_holes = object->sla_drain_holes;

            // The holes were placed 1mm above the mesh in the first implementation.
            // This was a bad idea and the reference point was changed in 2.3 so
            // to be on the mesh exactly. The elevated position is still saved
            // in 3MFs for compatibility reasons.
            for (sla::DrainHole& hole : drain_holes) {
                hole.pos -= hole.normal.normalized();
                hole.height += 1.f;
            }

            if (!drain_holes.empty()) {
                out += string_printf(fmt, count);
                
                // Store the layer height profile as a single space separated list.
                for (size_t i = 0; i < drain_holes.size(); ++i)
                    out += string_printf((i == 0 ? "%f %f %f %f %f %f %f %f" : " %f %f %f %f %f %f %f %f"),
                                         drain_holes[i].pos(0),
                                         drain_holes[i].pos(1),
                                         drain_holes[i].pos(2),
                                         drain_holes[i].normal(0),
                                         drain_holes[i].normal(1),
                                         drain_holes[i].normal(2),
                                         drain_holes[i].radius,
                                         drain_holes[i].height);
                
                out += "\n";
            }
        }
        
        if (!out.empty()) {
            // Adds version header at the beginning:
            out = std::string("drain_holes_format_version=") + std::to_string(drain_holes_format_version) + std::string("\n") + out;
            
            if (!mz_zip_writer_add_mem(&archive, SLA_DRAIN_HOLES_FILE.c_str(), static_cast<const void*>(out.data()), out.length(), mz_uint(MZ_DEFAULT_COMPRESSION))) {
                add_error("Unable to add sla support points file to archive");
                return false;
            }
        }
        return true;
    }

    bool _3MF_Exporter::_add_print_config_file_to_archive(mz_zip_archive& archive, const DynamicPrintConfig &config)
    {
        assert(is_decimal_separator_point());
        char buffer[1024];
        sprintf(buffer, "; %s\n\n", header_slic3r_generated().c_str());
        std::string out = buffer;

        for (const std::string &key : config.keys())
            if (key != "compatible_printers")
                out += "; " + key + " = " + config.opt_serialize(key) + "\n";

        if (!out.empty()) {
            if (!mz_zip_writer_add_mem(&archive, PRINT_CONFIG_FILE.c_str(), (const void*)out.data(), out.length(), MZ_DEFAULT_COMPRESSION)) {
                add_error("Unable to add print config file to archive");
                return false;
            }
        }

        return true;
    }

    bool _3MF_Exporter::_add_model_config_file_to_archive(mz_zip_archive& archive, const Model& model, const IdToObjectDataMap &objects_data)
    {
        enum class MetadataType{
            object,
            volume
        };

        auto add_metadata = [](std::stringstream &stream, unsigned indent, MetadataType type,
            const std::string &key, const std::string &value) {
            const char *type_value;
            switch (type) {
            case MetadataType::object: type_value = OBJECT_TYPE; break;
            case MetadataType::volume: type_value = VOLUME_TYPE; break;
            };
            stream << std::string(indent, ' ') << '<' << METADATA_TAG << " " 
                << TYPE_ATTR << "=\"" << type_value << "\" " 
                << KEY_ATTR  << "=\"" << key << "\" " 
                << VALUE_ATTR << "=\"" << value << "\"/>\n";
        };

        std::stringstream stream;
        // Store mesh transformation in full precision, as the volumes are stored transformed and they need to be transformed back
        // when loaded as accurately as possible.
		stream << std::setprecision(std::numeric_limits<double>::max_digits10);
        stream << "<?xml version=\"1.0\" encoding=\"UTF-8\"?>\n";
        stream << "<" << CONFIG_TAG << ">\n";

        for (const IdToObjectDataMap::value_type& obj_metadata : objects_data) {
            const ModelObject* obj = obj_metadata.second.object;
<<<<<<< HEAD
            if (obj == nullptr) continue;
            // Output of instances count added because of github #3435, currently not used by PrusaSlicer
            stream << " <" << OBJECT_TAG << " " << ID_ATTR << "=\"" << obj_metadata.first << "\" " << INSTANCESCOUNT_ATTR << "=\"" << obj->instances.size() << "\">\n";

            // stores object's name
            if (!obj->name.empty())                    
                add_metadata(stream, 2, MetadataType::object, "name", xml_escape(obj->name));
            // stores object's config data
            for (const std::string& key : obj->config.keys())
                add_metadata(stream, 2, MetadataType::object, key, obj->config.opt_serialize(key));

            for (const ModelVolume* volume : obj_metadata.second.object->volumes) {
                if (volume == nullptr) continue;
                const VolumeToOffsetsMap& offsets = obj_metadata.second.volumes_offsets;
                VolumeToOffsetsMap::const_iterator it = offsets.find(volume);
                if (it != offsets.end()) {
                    // stores volume's offsets
                    stream << "  <" << VOLUME_TAG << " ";
                    stream << FIRST_TRIANGLE_ID_ATTR << "=\"" << it->second.first_triangle_id << "\" ";
                    stream << LAST_TRIANGLE_ID_ATTR << "=\"" << it->second.last_triangle_id << "\">\n";

                    // stores volume's name
                    if (!volume->name.empty())
                        add_metadata(stream, 3, MetadataType::volume, NAME_KEY, xml_escape(volume->name));

                    // stores volume's modifier field (legacy, to support old slicers)
                    if (volume->is_modifier())
                        add_metadata(stream, 3, MetadataType::volume, MODIFIER_KEY, "1");
                    // stores volume's type (overrides the modifier field above)
                    add_metadata(stream, 3, MetadataType::volume, VOLUME_TYPE_KEY, ModelVolume::type_to_string(volume->type()));

                    // stores volume's local matrix
                    stream << "   <" << METADATA_TAG << " " << TYPE_ATTR << "=\"" << VOLUME_TYPE << "\" " << KEY_ATTR << "=\"" << MATRIX_KEY << "\" " << VALUE_ATTR << "=\"";
                    Transform3d matrix = volume->get_matrix() * volume->source.transform.get_matrix();
                    for (int r = 0; r < 4; ++r) {
                        for (int c = 0; c < 4; ++c) {
                            stream << matrix(r, c);
                            if (r != 3 || c != 3)
                                stream << " ";
                        }
                    }
                    stream << "\"/>\n";
=======
            if (obj != nullptr) {
                // Output of instances count added because of github #3435, currently not used by PrusaSlicer
                stream << " <" << OBJECT_TAG << " " << ID_ATTR << "=\"" << obj_metadata.first << "\" " << INSTANCESCOUNT_ATTR << "=\"" << obj->instances.size() << "\">\n";

                // stores object's name
                if (!obj->name.empty())
                    stream << "  <" << METADATA_TAG << " " << TYPE_ATTR << "=\"" << OBJECT_TYPE << "\" " << KEY_ATTR << "=\"name\" " << VALUE_ATTR << "=\"" << xml_escape(obj->name) << "\"/>\n";

                // stores object's config data
                for (const std::string& key : obj->config.keys()) {
                    stream << "  <" << METADATA_TAG << " " << TYPE_ATTR << "=\"" << OBJECT_TYPE << "\" " << KEY_ATTR << "=\"" << key << "\" " << VALUE_ATTR << "=\"" << obj->config.opt_serialize(key) << "\"/>\n";
                }

                for (const ModelVolume* volume : obj_metadata.second.object->volumes) {
                    if (volume != nullptr) {
                        const VolumeToOffsetsMap& offsets = obj_metadata.second.volumes_offsets;
                        VolumeToOffsetsMap::const_iterator it = offsets.find(volume);
                        if (it != offsets.end()) {
                            // stores volume's offsets
                            stream << "  <" << VOLUME_TAG << " ";
                            stream << FIRST_TRIANGLE_ID_ATTR << "=\"" << it->second.first_triangle_id << "\" ";
                            stream << LAST_TRIANGLE_ID_ATTR << "=\"" << it->second.last_triangle_id << "\">\n";

                            // stores volume's name
                            if (!volume->name.empty())
                                stream << "   <" << METADATA_TAG << " " << TYPE_ATTR << "=\"" << VOLUME_TYPE << "\" " << KEY_ATTR << "=\"" << NAME_KEY << "\" " << VALUE_ATTR << "=\"" << xml_escape(volume->name) << "\"/>\n";

                            // stores volume's modifier field (legacy, to support old slicers)
                            if (volume->is_modifier())
                                stream << "   <" << METADATA_TAG << " " << TYPE_ATTR << "=\"" << VOLUME_TYPE << "\" " << KEY_ATTR << "=\"" << MODIFIER_KEY << "\" " << VALUE_ATTR << "=\"1\"/>\n";
                            // stores volume's type (overrides the modifier field above)
                            stream << "   <" << METADATA_TAG << " " << TYPE_ATTR << "=\"" << VOLUME_TYPE << "\" " << KEY_ATTR << "=\"" << VOLUME_TYPE_KEY << "\" " << 
                                VALUE_ATTR << "=\"" << ModelVolume::type_to_string(volume->type()) << "\"/>\n";

                            // stores volume's local matrix
                            stream << "   <" << METADATA_TAG << " " << TYPE_ATTR << "=\"" << VOLUME_TYPE << "\" " << KEY_ATTR << "=\"" << MATRIX_KEY << "\" " << VALUE_ATTR << "=\"";
                            const Transform3d matrix = volume->get_matrix() * volume->source.transform.get_matrix();
                            for (int r = 0; r < 4; ++r) {
                                for (int c = 0; c < 4; ++c) {
                                    stream << matrix(r, c);
                                    if (r != 3 || c != 3)
                                        stream << " ";
                                }
                            }
                            stream << "\"/>\n";

                            // stores volume's source data
                            {
                                std::string input_file = xml_escape(m_fullpath_sources ? volume->source.input_file : boost::filesystem::path(volume->source.input_file).filename().string());
                                std::string prefix = std::string("   <") + METADATA_TAG + " " + TYPE_ATTR + "=\"" + VOLUME_TYPE + "\" " + KEY_ATTR + "=\"";
                                if (! volume->source.input_file.empty()) {
                                    stream << prefix << SOURCE_FILE_KEY      << "\" " << VALUE_ATTR << "=\"" << input_file << "\"/>\n";
                                    stream << prefix << SOURCE_OBJECT_ID_KEY << "\" " << VALUE_ATTR << "=\"" << volume->source.object_idx << "\"/>\n";
                                    stream << prefix << SOURCE_VOLUME_ID_KEY << "\" " << VALUE_ATTR << "=\"" << volume->source.volume_idx << "\"/>\n";
                                    stream << prefix << SOURCE_OFFSET_X_KEY  << "\" " << VALUE_ATTR << "=\"" << volume->source.mesh_offset(0) << "\"/>\n";
                                    stream << prefix << SOURCE_OFFSET_Y_KEY  << "\" " << VALUE_ATTR << "=\"" << volume->source.mesh_offset(1) << "\"/>\n";
                                    stream << prefix << SOURCE_OFFSET_Z_KEY  << "\" " << VALUE_ATTR << "=\"" << volume->source.mesh_offset(2) << "\"/>\n";
                                }
                                assert(! volume->source.is_converted_from_inches || ! volume->source.is_converted_from_meters);
                                if (volume->source.is_converted_from_inches)
                                    stream << prefix << SOURCE_IN_INCHES_KEY << "\" " << VALUE_ATTR << "=\"1\"/>\n";
                                else if (volume->source.is_converted_from_meters)
                                    stream << prefix << SOURCE_IN_METERS_KEY << "\" " << VALUE_ATTR << "=\"1\"/>\n";
#if ENABLE_RELOAD_FROM_DISK_REWORK
                                if (volume->source.is_from_builtin_objects)
                                    stream << prefix << SOURCE_IS_BUILTIN_VOLUME_KEY << "\" " << VALUE_ATTR << "=\"1\"/>\n";
#endif // ENABLE_RELOAD_FROM_DISK_REWORK
                            }
>>>>>>> cca1454c

                    // stores volume's source data
                    {
                        std::string input_file = xml_escape(m_fullpath_sources ? volume->source.input_file : boost::filesystem::path(volume->source.input_file).filename().string());
                        std::string prefix = std::string("   <") + METADATA_TAG + " " + TYPE_ATTR + "=\"" + VOLUME_TYPE + "\" " + KEY_ATTR + "=\"";
                        if (! volume->source.input_file.empty()) {
                            stream << prefix << SOURCE_FILE_KEY      << "\" " << VALUE_ATTR << "=\"" << input_file << "\"/>\n";
                            stream << prefix << SOURCE_OBJECT_ID_KEY << "\" " << VALUE_ATTR << "=\"" << volume->source.object_idx << "\"/>\n";
                            stream << prefix << SOURCE_VOLUME_ID_KEY << "\" " << VALUE_ATTR << "=\"" << volume->source.volume_idx << "\"/>\n";
                            stream << prefix << SOURCE_OFFSET_X_KEY  << "\" " << VALUE_ATTR << "=\"" << volume->source.mesh_offset(0) << "\"/>\n";
                            stream << prefix << SOURCE_OFFSET_Y_KEY  << "\" " << VALUE_ATTR << "=\"" << volume->source.mesh_offset(1) << "\"/>\n";
                            stream << prefix << SOURCE_OFFSET_Z_KEY  << "\" " << VALUE_ATTR << "=\"" << volume->source.mesh_offset(2) << "\"/>\n";
                        }
                        assert(! volume->source.is_converted_from_inches || ! volume->source.is_converted_from_meters);
                        if (volume->source.is_converted_from_inches)
                            stream << prefix << SOURCE_IN_INCHES << "\" " << VALUE_ATTR << "=\"1\"/>\n";
                        else if (volume->source.is_converted_from_meters)
                            stream << prefix << SOURCE_IN_METERS << "\" " << VALUE_ATTR << "=\"1\"/>\n";
                    }

                    // stores volume's config data
                    for (const std::string& key : volume->config.keys()) {
                        stream << "   <" << METADATA_TAG << " " << TYPE_ATTR << "=\"" << VOLUME_TYPE << "\" " << KEY_ATTR << "=\"" << key << "\" " << VALUE_ATTR << "=\"" << volume->config.opt_serialize(key) << "\"/>\n";
                    }
                                                        
                    // stores volume's text data
                    if (volume->text_configuration.has_value())
                        _add_text_configuration(stream, *volume->text_configuration);

                    // stores mesh's statistics
                    const RepairedMeshErrors& stats = volume->mesh().stats().repaired_errors;
                    stream << "   <" << MESH_TAG << " ";
                    stream << MESH_STAT_EDGES_FIXED        << "=\"" << stats.edges_fixed        << "\" ";
                    stream << MESH_STAT_DEGENERATED_FACETS << "=\"" << stats.degenerate_facets  << "\" ";
                    stream << MESH_STAT_FACETS_REMOVED     << "=\"" << stats.facets_removed     << "\" ";
                    stream << MESH_STAT_FACETS_RESERVED    << "=\"" << stats.facets_reversed    << "\" ";
                    stream << MESH_STAT_BACKWARDS_EDGES    << "=\"" << stats.backwards_edges    << "\"/>\n";

                    stream << "  </" << VOLUME_TAG << ">\n";
                }
            }
            stream << " </" << OBJECT_TAG << ">\n";
        }

        stream << "</" << CONFIG_TAG << ">\n";

        std::string out = stream.str();

        if (!mz_zip_writer_add_mem(&archive, MODEL_CONFIG_FILE.c_str(), (const void*)out.data(), out.length(), MZ_DEFAULT_COMPRESSION)) {
            add_error("Unable to add model config file to archive");
            return false;
        }

        return true;
    }

bool _3MF_Exporter::_add_custom_gcode_per_print_z_file_to_archive( mz_zip_archive& archive, Model& model, const DynamicPrintConfig* config)
{
    std::string out = "";

    if (!model.custom_gcode_per_print_z.gcodes.empty()) {
        pt::ptree tree;
        pt::ptree& main_tree = tree.add("custom_gcodes_per_print_z", "");

        for (const CustomGCode::Item& code : model.custom_gcode_per_print_z.gcodes) {
            pt::ptree& code_tree = main_tree.add("code", "");

            // store data of custom_gcode_per_print_z
            code_tree.put("<xmlattr>.print_z"   , code.print_z  );
            code_tree.put("<xmlattr>.type"      , static_cast<int>(code.type));
            code_tree.put("<xmlattr>.extruder"  , code.extruder );
            code_tree.put("<xmlattr>.color"     , code.color    );
            code_tree.put("<xmlattr>.extra"     , code.extra    );

            // add gcode field data for the old version of the PrusaSlicer
            std::string gcode = code.type == CustomGCode::ColorChange ? config->opt_string("color_change_gcode")    :
                                code.type == CustomGCode::PausePrint  ? config->opt_string("pause_print_gcode")     :
                                code.type == CustomGCode::Template    ? config->opt_string("template_custom_gcode") :
                                code.type == CustomGCode::ToolChange  ? "tool_change"   : code.extra; 
            code_tree.put("<xmlattr>.gcode"     , gcode   );
        }

        pt::ptree& mode_tree = main_tree.add("mode", "");
        // store mode of a custom_gcode_per_print_z 
        mode_tree.put("<xmlattr>.value", model.custom_gcode_per_print_z.mode == CustomGCode::Mode::SingleExtruder ? CustomGCode::SingleExtruderMode :
                                         model.custom_gcode_per_print_z.mode == CustomGCode::Mode::MultiAsSingle ?  CustomGCode::MultiAsSingleMode :
                                         CustomGCode::MultiExtruderMode);

        if (!tree.empty()) {
            std::ostringstream oss;
            boost::property_tree::write_xml(oss, tree);
            out = oss.str();

            // Post processing("beautification") of the output string
            boost::replace_all(out, "><", ">\n<");
        }
    } 

    if (!out.empty()) {
        if (!mz_zip_writer_add_mem(&archive, CUSTOM_GCODE_PER_PRINT_Z_FILE.c_str(), (const void*)out.data(), out.length(), MZ_DEFAULT_COMPRESSION)) {
            add_error("Unable to add custom Gcodes per print_z file to archive");
            return false;
        }
    }

    return true;
}

void _3MF_Exporter::_add_text_configuration(std::stringstream &      stream,
                                            const TextConfiguration &tc)
{
    TextConfigurationSerialization::to_xml(stream, tc);
}

// Perform conversions based on the config values available.
//FIXME provide a version of PrusaSlicer that stored the project file (3MF).
static void handle_legacy_project_loaded(unsigned int version_project_file, DynamicPrintConfig& config)
{
    if (! config.has("brim_separation")) {
        if (auto *opt_elephant_foot   = config.option<ConfigOptionFloat>("elefant_foot_compensation", false); opt_elephant_foot) {
            // Conversion from older PrusaSlicer which applied brim separation equal to elephant foot compensation.
            auto *opt_brim_separation = config.option<ConfigOptionFloat>("brim_separation", true);
            opt_brim_separation->value = opt_elephant_foot->value;
        }
    }
}

bool is_project_3mf(const std::string& filename)
{
    mz_zip_archive archive;
    mz_zip_zero_struct(&archive);

    if (!open_zip_reader(&archive, filename))
        return false;

    mz_uint num_entries = mz_zip_reader_get_num_files(&archive);

    // loop the entries to search for config
    mz_zip_archive_file_stat stat;
    bool config_found = false;
    for (mz_uint i = 0; i < num_entries; ++i) {
        if (mz_zip_reader_file_stat(&archive, i, &stat)) {
            std::string name(stat.m_filename);
            std::replace(name.begin(), name.end(), '\\', '/');

            if (boost::algorithm::iequals(name, PRINT_CONFIG_FILE)) {
                config_found = true;
                break;
            }
        }
    }

    close_zip_reader(&archive);

    return config_found;
}

bool load_3mf(const char* path, DynamicPrintConfig& config, ConfigSubstitutionContext& config_substitutions, Model* model, bool check_version)
{
    if (path == nullptr || model == nullptr)
        return false;

    // All import should use "C" locales for number formatting.
    CNumericLocalesSetter locales_setter;
    _3MF_Importer         importer;
    bool res = importer.load_model_from_file(path, *model, config, config_substitutions, check_version);
    importer.log_errors();
    handle_legacy_project_loaded(importer.version(), config);
    return res;
}

bool store_3mf(const char* path, Model* model, const DynamicPrintConfig* config, bool fullpath_sources, const ThumbnailData* thumbnail_data, bool zip64)
{
    // All export should use "C" locales for number formatting.
    CNumericLocalesSetter locales_setter;

    if (path == nullptr || model == nullptr)
        return false;

    _3MF_Exporter exporter;
    bool res = exporter.save_model_to_file(path, *model, config, fullpath_sources, thumbnail_data, zip64);
    if (!res)
        exporter.log_errors();

    return res;
}

/// <summary>
/// TextConfiguration serialization
/// </summary>
const std::map<FontItem::Type, std::string> TextConfigurationSerialization::to_string = {
    {FontItem::Type::file_path, "file_name"},
    {FontItem::Type::wx_win_font_descr, "wxFontDescriptor_Windows"},
    {FontItem::Type::wx_lin_font_descr, "wxFontDescriptor_Linux"},
    {FontItem::Type::wx_mac_font_descr, "wxFontDescriptor_MacOsX"}
};

const std::map<std::string, FontItem::Type> TextConfigurationSerialization::to_type =
MapUtils::create_oposit(TextConfigurationSerialization::to_string);

void TextConfigurationSerialization::to_xml(std::stringstream &stream, const TextConfiguration &tc)
{
    stream << "   <" << TEXT_TAG << " ";

    stream << TEXT_DATA_ATTR << "=\"" << xml_escape(tc.text) << "\" ";
    // font item
    const FontItem &fi = tc.font_item;
    stream << FONT_DESCRIPTOR_ATTR << "=\"" << fi.path << "\" ";
    stream << FONT_DESCRIPTOR_TYPE_ATTR << "=\"" << TextConfigurationSerialization::to_string.at(fi.type) << "\" ";

    // font property
    const FontProp &fp = tc.font_item.prop;
    if (fp.char_gap.has_value())
        stream << CHAR_GAP_ATTR << "=\"" << *fp.char_gap << "\" ";
    if (fp.line_gap.has_value())
        stream << LINE_GAP_ATTR << "=\"" << *fp.line_gap << "\" ";

    stream << LINE_HEIGHT_ATTR << "=\"" << fp.size_in_mm << "\" ";
    stream << DEPTH_ATTR << "=\"" << fp.emboss << "\" ";
    if (fp.boldness.has_value())
        stream << BOLDNESS_ATTR << "=\"" << *fp.boldness << "\" ";
    if (fp.skew.has_value())
        stream << SKEW_ATTR << "=\"" << *fp.skew << "\" ";

    // font descriptor
    if (fp.family.has_value())
        stream << FONT_FAMILY_ATTR << "=\"" << *fp.family << "\" ";
    if (fp.face_name.has_value())
        stream << FONT_FACE_NAME_ATTR << "=\"" << *fp.face_name << "\" ";
    if (fp.style.has_value())
        stream << FONT_STYLE_ATTR << "=\"" << *fp.style << "\" ";
    if (fp.weight.has_value())
        stream << FONT_WEIGHT_ATTR << "=\"" << *fp.weight << "\" ";
    stream << "/>\n"; // end TEXT_TAG
}

std::optional<TextConfiguration> TextConfigurationSerialization::read(const char **attributes, unsigned int num_attributes)
{
    FontProp fp;
    int char_gap = get_attribute_value_int(attributes, num_attributes, CHAR_GAP_ATTR);
    if (char_gap != 0) fp.char_gap = char_gap;
    int line_gap = get_attribute_value_int(attributes, num_attributes, LINE_GAP_ATTR); 
    if (line_gap != 0) fp.line_gap = line_gap;
    float boldness = get_attribute_value_float(attributes, num_attributes, BOLDNESS_ATTR);
    if (std::fabs(boldness) > std::numeric_limits<float>::epsilon())
        fp.boldness = boldness;
    float skew = get_attribute_value_float(attributes, num_attributes, SKEW_ATTR);
    if (std::fabs(skew) > std::numeric_limits<float>::epsilon())
        fp.skew = skew;

    fp.size_in_mm = get_attribute_value_float(attributes, num_attributes, LINE_HEIGHT_ATTR);
    fp.emboss = get_attribute_value_float(attributes, num_attributes, DEPTH_ATTR);

    std::string family = get_attribute_value_string(attributes, num_attributes, FONT_FAMILY_ATTR);
    if (!family.empty()) fp.family = family;
    std::string face_name = get_attribute_value_string(attributes, num_attributes, FONT_FACE_NAME_ATTR);
    if (!face_name.empty()) fp.face_name = face_name;
    std::string style = get_attribute_value_string(attributes, num_attributes, FONT_STYLE_ATTR);
    if (!style.empty()) fp.style = style;
    std::string weight = get_attribute_value_string(attributes, num_attributes, FONT_WEIGHT_ATTR);
    if (!weight.empty()) fp.weight = weight;

    std::string font_name  = "";
    std::string font_descriptor = get_attribute_value_string(attributes, num_attributes, FONT_DESCRIPTOR_ATTR);
    std::string type_str = get_attribute_value_string(attributes, num_attributes, FONT_DESCRIPTOR_TYPE_ATTR);
    FontItem::Type type = TextConfigurationSerialization::get_type(type_str);
    FontItem fi(font_name, font_descriptor, type, fp);

    std::string text = get_attribute_value_string(attributes, num_attributes, TEXT_DATA_ATTR);
    return TextConfiguration(fi, text);
}


} // namespace Slic3r<|MERGE_RESOLUTION|>--- conflicted
+++ resolved
@@ -3054,7 +3054,6 @@
 
         for (const IdToObjectDataMap::value_type& obj_metadata : objects_data) {
             const ModelObject* obj = obj_metadata.second.object;
-<<<<<<< HEAD
             if (obj == nullptr) continue;
             // Output of instances count added because of github #3435, currently not used by PrusaSlicer
             stream << " <" << OBJECT_TAG << " " << ID_ATTR << "=\"" << obj_metadata.first << "\" " << INSTANCESCOUNT_ATTR << "=\"" << obj->instances.size() << "\">\n";
@@ -3085,52 +3084,6 @@
                         add_metadata(stream, 3, MetadataType::volume, MODIFIER_KEY, "1");
                     // stores volume's type (overrides the modifier field above)
                     add_metadata(stream, 3, MetadataType::volume, VOLUME_TYPE_KEY, ModelVolume::type_to_string(volume->type()));
-
-                    // stores volume's local matrix
-                    stream << "   <" << METADATA_TAG << " " << TYPE_ATTR << "=\"" << VOLUME_TYPE << "\" " << KEY_ATTR << "=\"" << MATRIX_KEY << "\" " << VALUE_ATTR << "=\"";
-                    Transform3d matrix = volume->get_matrix() * volume->source.transform.get_matrix();
-                    for (int r = 0; r < 4; ++r) {
-                        for (int c = 0; c < 4; ++c) {
-                            stream << matrix(r, c);
-                            if (r != 3 || c != 3)
-                                stream << " ";
-                        }
-                    }
-                    stream << "\"/>\n";
-=======
-            if (obj != nullptr) {
-                // Output of instances count added because of github #3435, currently not used by PrusaSlicer
-                stream << " <" << OBJECT_TAG << " " << ID_ATTR << "=\"" << obj_metadata.first << "\" " << INSTANCESCOUNT_ATTR << "=\"" << obj->instances.size() << "\">\n";
-
-                // stores object's name
-                if (!obj->name.empty())
-                    stream << "  <" << METADATA_TAG << " " << TYPE_ATTR << "=\"" << OBJECT_TYPE << "\" " << KEY_ATTR << "=\"name\" " << VALUE_ATTR << "=\"" << xml_escape(obj->name) << "\"/>\n";
-
-                // stores object's config data
-                for (const std::string& key : obj->config.keys()) {
-                    stream << "  <" << METADATA_TAG << " " << TYPE_ATTR << "=\"" << OBJECT_TYPE << "\" " << KEY_ATTR << "=\"" << key << "\" " << VALUE_ATTR << "=\"" << obj->config.opt_serialize(key) << "\"/>\n";
-                }
-
-                for (const ModelVolume* volume : obj_metadata.second.object->volumes) {
-                    if (volume != nullptr) {
-                        const VolumeToOffsetsMap& offsets = obj_metadata.second.volumes_offsets;
-                        VolumeToOffsetsMap::const_iterator it = offsets.find(volume);
-                        if (it != offsets.end()) {
-                            // stores volume's offsets
-                            stream << "  <" << VOLUME_TAG << " ";
-                            stream << FIRST_TRIANGLE_ID_ATTR << "=\"" << it->second.first_triangle_id << "\" ";
-                            stream << LAST_TRIANGLE_ID_ATTR << "=\"" << it->second.last_triangle_id << "\">\n";
-
-                            // stores volume's name
-                            if (!volume->name.empty())
-                                stream << "   <" << METADATA_TAG << " " << TYPE_ATTR << "=\"" << VOLUME_TYPE << "\" " << KEY_ATTR << "=\"" << NAME_KEY << "\" " << VALUE_ATTR << "=\"" << xml_escape(volume->name) << "\"/>\n";
-
-                            // stores volume's modifier field (legacy, to support old slicers)
-                            if (volume->is_modifier())
-                                stream << "   <" << METADATA_TAG << " " << TYPE_ATTR << "=\"" << VOLUME_TYPE << "\" " << KEY_ATTR << "=\"" << MODIFIER_KEY << "\" " << VALUE_ATTR << "=\"1\"/>\n";
-                            // stores volume's type (overrides the modifier field above)
-                            stream << "   <" << METADATA_TAG << " " << TYPE_ATTR << "=\"" << VOLUME_TYPE << "\" " << KEY_ATTR << "=\"" << VOLUME_TYPE_KEY << "\" " << 
-                                VALUE_ATTR << "=\"" << ModelVolume::type_to_string(volume->type()) << "\"/>\n";
 
                             // stores volume's local matrix
                             stream << "   <" << METADATA_TAG << " " << TYPE_ATTR << "=\"" << VOLUME_TYPE << "\" " << KEY_ATTR << "=\"" << MATRIX_KEY << "\" " << VALUE_ATTR << "=\"";
@@ -3166,26 +3119,6 @@
                                     stream << prefix << SOURCE_IS_BUILTIN_VOLUME_KEY << "\" " << VALUE_ATTR << "=\"1\"/>\n";
 #endif // ENABLE_RELOAD_FROM_DISK_REWORK
                             }
->>>>>>> cca1454c
-
-                    // stores volume's source data
-                    {
-                        std::string input_file = xml_escape(m_fullpath_sources ? volume->source.input_file : boost::filesystem::path(volume->source.input_file).filename().string());
-                        std::string prefix = std::string("   <") + METADATA_TAG + " " + TYPE_ATTR + "=\"" + VOLUME_TYPE + "\" " + KEY_ATTR + "=\"";
-                        if (! volume->source.input_file.empty()) {
-                            stream << prefix << SOURCE_FILE_KEY      << "\" " << VALUE_ATTR << "=\"" << input_file << "\"/>\n";
-                            stream << prefix << SOURCE_OBJECT_ID_KEY << "\" " << VALUE_ATTR << "=\"" << volume->source.object_idx << "\"/>\n";
-                            stream << prefix << SOURCE_VOLUME_ID_KEY << "\" " << VALUE_ATTR << "=\"" << volume->source.volume_idx << "\"/>\n";
-                            stream << prefix << SOURCE_OFFSET_X_KEY  << "\" " << VALUE_ATTR << "=\"" << volume->source.mesh_offset(0) << "\"/>\n";
-                            stream << prefix << SOURCE_OFFSET_Y_KEY  << "\" " << VALUE_ATTR << "=\"" << volume->source.mesh_offset(1) << "\"/>\n";
-                            stream << prefix << SOURCE_OFFSET_Z_KEY  << "\" " << VALUE_ATTR << "=\"" << volume->source.mesh_offset(2) << "\"/>\n";
-                        }
-                        assert(! volume->source.is_converted_from_inches || ! volume->source.is_converted_from_meters);
-                        if (volume->source.is_converted_from_inches)
-                            stream << prefix << SOURCE_IN_INCHES << "\" " << VALUE_ATTR << "=\"1\"/>\n";
-                        else if (volume->source.is_converted_from_meters)
-                            stream << prefix << SOURCE_IN_METERS << "\" " << VALUE_ATTR << "=\"1\"/>\n";
-                    }
 
                     // stores volume's config data
                     for (const std::string& key : volume->config.keys()) {
