--- conflicted
+++ resolved
@@ -44,20 +44,6 @@
     return diff.x() + diff.y(); // Manhatn distance
 }
 
-<<<<<<< HEAD
-///////////////
-// Point on VD
-///////////////
-
-SupportCenterIslandPoint::SupportCenterIslandPoint(
-    VoronoiGraph::Position         position,
-    const SampleConfig *   configuration,
-    Type                           type)
-    : SupportIslandPoint(VoronoiGraphUtils::create_edge_point(position), type)
-    , configuration(configuration)
-    , position(position)
-{}
-=======
 std::string SupportIslandPoint::to_string(const Type &type)
 {
     static std::map<Type, std::string> type_to_tring=
@@ -78,7 +64,19 @@
     if (it == type_to_tring.end()) return "UNDEFINED";
     return it->second;
 }
->>>>>>> 03149402
+
+///////////////
+// Point on VD
+///////////////
+
+SupportCenterIslandPoint::SupportCenterIslandPoint(
+    VoronoiGraph::Position         position,
+    const SampleConfig *   configuration,
+    Type                           type)
+    : SupportIslandPoint(VoronoiGraphUtils::create_edge_point(position), type)
+    , configuration(configuration)
+    , position(position)
+{}
 
 coord_t SupportCenterIslandPoint::move(const Point &destination)
 {        
