#include "Model.hpp"
#include "Print.hpp"

#include <cfloat>

namespace Slic3r {

// Add or remove support modifier ModelVolumes from model_object_dst to match the ModelVolumes of model_object_new
// in the exact order and with the same IDs.
// It is expected, that the model_object_dst already contains the non-support volumes of model_object_new in the correct order.
// Friend to ModelVolume to allow copying.
// static is not accepted by gcc if declared as a friend of ModelObject.
/* static */ void model_volume_list_update_supports(ModelObject &model_object_dst, const ModelObject &model_object_new)
{
    typedef std::pair<const ModelVolume*, bool> ModelVolumeWithStatus;
    std::vector<ModelVolumeWithStatus> old_volumes;
    old_volumes.reserve(model_object_dst.volumes.size());
    for (const ModelVolume *model_volume : model_object_dst.volumes)
        old_volumes.emplace_back(ModelVolumeWithStatus(model_volume, false));
    auto model_volume_lower = [](const ModelVolumeWithStatus &mv1, const ModelVolumeWithStatus &mv2){ return mv1.first->id() <  mv2.first->id(); };
    auto model_volume_equal = [](const ModelVolumeWithStatus &mv1, const ModelVolumeWithStatus &mv2){ return mv1.first->id() == mv2.first->id(); };
    std::sort(old_volumes.begin(), old_volumes.end(), model_volume_lower);
    model_object_dst.volumes.clear();
    model_object_dst.volumes.reserve(model_object_new.volumes.size());
    for (const ModelVolume *model_volume_src : model_object_new.volumes) {
        ModelVolumeWithStatus key(model_volume_src, false);
        auto it = std::lower_bound(old_volumes.begin(), old_volumes.end(), key, model_volume_lower);
        if (it != old_volumes.end() && model_volume_equal(*it, key)) {
            // The volume was found in the old list. Just copy it.
            assert(! it->second); // not consumed yet
            it->second = true;
            ModelVolume *model_volume_dst = const_cast<ModelVolume*>(it->first);
            // For support modifiers, the type may have been switched from blocker to enforcer and vice versa.
            assert((model_volume_dst->is_support_modifier() && model_volume_src->is_support_modifier()) || model_volume_dst->type() == model_volume_src->type());
            model_object_dst.volumes.emplace_back(model_volume_dst);
            if (model_volume_dst->is_support_modifier()) {
                // For support modifiers, the type may have been switched from blocker to enforcer and vice versa.
                model_volume_dst->set_type(model_volume_src->type());
                model_volume_dst->set_transformation(model_volume_src->get_transformation());
            }
            assert(model_volume_dst->get_matrix().isApprox(model_volume_src->get_matrix()));
        } else {
            // The volume was not found in the old list. Create a new copy.
            assert(model_volume_src->is_support_modifier());
            model_object_dst.volumes.emplace_back(new ModelVolume(*model_volume_src));
            model_object_dst.volumes.back()->set_model_object(&model_object_dst);
        }
    }
    // Release the non-consumed old volumes (those were deleted from the new list).
    for (ModelVolumeWithStatus &mv_with_status : old_volumes)
        if (! mv_with_status.second)
            delete mv_with_status.first;
}

static inline void model_volume_list_copy_configs(ModelObject &model_object_dst, const ModelObject &model_object_src, const ModelVolumeType type)
{
    size_t i_src, i_dst;
    for (i_src = 0, i_dst = 0; i_src < model_object_src.volumes.size() && i_dst < model_object_dst.volumes.size();) {
        const ModelVolume &mv_src = *model_object_src.volumes[i_src];
        ModelVolume       &mv_dst = *model_object_dst.volumes[i_dst];
        if (mv_src.type() != type) {
            ++ i_src;
            continue;
        }
        if (mv_dst.type() != type) {
            ++ i_dst;
            continue;
        }
        assert(mv_src.id() == mv_dst.id());
        // Copy the ModelVolume data.
        mv_dst.name   = mv_src.name;
		mv_dst.config.assign_config(mv_src.config);
        assert(mv_dst.supported_facets.id() == mv_src.supported_facets.id());
        mv_dst.supported_facets.assign(mv_src.supported_facets);
        assert(mv_dst.seam_facets.id() == mv_src.seam_facets.id());
        mv_dst.seam_facets.assign(mv_src.seam_facets);
        assert(mv_dst.mmu_segmentation_facets.id() == mv_src.mmu_segmentation_facets.id());
        mv_dst.mmu_segmentation_facets.assign(mv_src.mmu_segmentation_facets);
        //FIXME what to do with the materials?
        // mv_dst.m_material_id = mv_src.m_material_id;
        ++ i_src;
        ++ i_dst;
    }
}

static inline void layer_height_ranges_copy_configs(t_layer_config_ranges &lr_dst, const t_layer_config_ranges &lr_src)
{
    assert(lr_dst.size() == lr_src.size());
    auto it_src = lr_src.cbegin();
    for (auto &kvp_dst : lr_dst) {
        const auto &kvp_src = *it_src ++;
        assert(std::abs(kvp_dst.first.first  - kvp_src.first.first ) <= EPSILON);
        assert(std::abs(kvp_dst.first.second - kvp_src.first.second) <= EPSILON);
        // Layer heights are allowed do differ in case the layer height table is being overriden by the smooth profile.
        // assert(std::abs(kvp_dst.second.option("layer_height")->getFloat() - kvp_src.second.option("layer_height")->getFloat()) <= EPSILON);
        kvp_dst.second = kvp_src.second;
    }
}

static inline bool transform3d_lower(const Transform3d &lhs, const Transform3d &rhs) 
{
    typedef Transform3d::Scalar T;
    const T *lv = lhs.data();
    const T *rv = rhs.data();
    for (size_t i = 0; i < 16; ++ i, ++ lv, ++ rv) {
        if (*lv < *rv)
            return true;
        else if (*lv > *rv)
            return false;
    }
    return false;
}

static inline bool transform3d_equal(const Transform3d &lhs, const Transform3d &rhs) 
{
    typedef Transform3d::Scalar T;
    const T *lv = lhs.data();
    const T *rv = rhs.data();
    for (size_t i = 0; i < 16; ++ i, ++ lv, ++ rv)
        if (*lv != *rv)
            return false;
    return true;
}

struct PrintObjectTrafoAndInstances
{
    Transform3d    	trafo;
    PrintInstances	instances;
    bool operator<(const PrintObjectTrafoAndInstances &rhs) const { return transform3d_lower(this->trafo, rhs.trafo); }
};

// Generate a list of trafos and XY offsets for instances of a ModelObject
static std::vector<PrintObjectTrafoAndInstances> print_objects_from_model_object(const ModelObject &model_object)
{
    std::set<PrintObjectTrafoAndInstances> trafos;
    PrintObjectTrafoAndInstances           trafo;
    for (ModelInstance *model_instance : model_object.instances)
        if (model_instance->is_printable()) {
            trafo.trafo = model_instance->get_matrix();
            auto shift = Point::new_scale(trafo.trafo.data()[12], trafo.trafo.data()[13]);
            // Reset the XY axes of the transformation.
            trafo.trafo.data()[12] = 0;
            trafo.trafo.data()[13] = 0;
            // Search or insert a trafo.
            auto it = trafos.emplace(trafo).first;
            const_cast<PrintObjectTrafoAndInstances&>(*it).instances.emplace_back(PrintInstance{ nullptr, model_instance, shift });
        }
    return std::vector<PrintObjectTrafoAndInstances>(trafos.begin(), trafos.end());
}

// Compare just the layer ranges and their layer heights, not the associated configs.
// Ignore the layer heights if check_layer_heights is false.
static bool layer_height_ranges_equal(const t_layer_config_ranges &lr1, const t_layer_config_ranges &lr2, bool check_layer_height)
{
    if (lr1.size() != lr2.size())
        return false;
    auto it2 = lr2.begin();
    for (const auto &kvp1 : lr1) {
        const auto &kvp2 = *it2 ++;
        if (std::abs(kvp1.first.first  - kvp2.first.first ) > EPSILON ||
            std::abs(kvp1.first.second - kvp2.first.second) > EPSILON ||
            (check_layer_height && std::abs(kvp1.second.option("layer_height")->getFloat() - kvp2.second.option("layer_height")->getFloat()) > EPSILON))
            return false;
    }
    return true;
}

// Returns true if va == vb when all CustomGCode items that are not ToolChangeCode are ignored.
static bool custom_per_printz_gcodes_tool_changes_differ(const std::vector<CustomGCode::Item> &va, const std::vector<CustomGCode::Item> &vb)
{
	auto it_a = va.begin();
	auto it_b = vb.begin();
	while (it_a != va.end() || it_b != vb.end()) {
		if (it_a != va.end() && it_a->type != CustomGCode::ToolChange) {
			// Skip any CustomGCode items, which are not tool changes.
			++ it_a;
			continue;
		}
		if (it_b != vb.end() && it_b->type != CustomGCode::ToolChange) {
			// Skip any CustomGCode items, which are not tool changes.
			++ it_b;
			continue;
		}
		if (it_a == va.end() || it_b == vb.end())
			// va or vb contains more Tool Changes than the other.
			return true;
		assert(it_a->type == CustomGCode::ToolChange);
		assert(it_b->type == CustomGCode::ToolChange);
		if (*it_a != *it_b)
			// The two Tool Changes differ.
			return true;
		++ it_a;
		++ it_b;
	}
	// There is no change in custom Tool Changes.
	return false;
}

// Collect changes to print config, account for overrides of extruder retract values by filament presets.
static t_config_option_keys print_config_diffs(
    const PrintConfig        &current_config,
    const DynamicPrintConfig &new_full_config,
    DynamicPrintConfig       &filament_overrides)
{
    const std::vector<std::string> &extruder_retract_keys = print_config_def.extruder_retract_keys();
    const std::string               filament_prefix       = "filament_";
    t_config_option_keys            print_diff;
    for (const t_config_option_key &opt_key : current_config.keys()) {
        const ConfigOption *opt_old = current_config.option(opt_key);
        assert(opt_old != nullptr);
        const ConfigOption *opt_new = new_full_config.option(opt_key);
        // assert(opt_new != nullptr);
        if (opt_new == nullptr)
            //FIXME This may happen when executing some test cases.
            continue;
        const ConfigOption *opt_new_filament = std::binary_search(extruder_retract_keys.begin(), extruder_retract_keys.end(), opt_key) ? new_full_config.option(filament_prefix + opt_key) : nullptr;
        if (opt_new_filament != nullptr && ! opt_new_filament->is_nil()) {
            // An extruder retract override is available at some of the filament presets.
            if (*opt_old != *opt_new || opt_new->overriden_by(opt_new_filament)) {
                auto opt_copy = opt_new->clone();
                opt_copy->apply_override(opt_new_filament);
                if (*opt_old == *opt_copy)
                    delete opt_copy;
                else {
                    filament_overrides.set_key_value(opt_key, opt_copy);
                    print_diff.emplace_back(opt_key);
                }
            }
        } else if (*opt_new != *opt_old)
            print_diff.emplace_back(opt_key);
    }

    return print_diff;
 }

// Prepare for storing of the full print config into new_full_config to be exported into the G-code and to be used by the PlaceholderParser.
static t_config_option_keys full_print_config_diffs(const DynamicPrintConfig &current_full_config, const DynamicPrintConfig &new_full_config)
{
    t_config_option_keys full_config_diff;
    for (const t_config_option_key &opt_key : new_full_config.keys()) {
        const ConfigOption *opt_old = current_full_config.option(opt_key);
        const ConfigOption *opt_new = new_full_config.option(opt_key);
        if (opt_old == nullptr || *opt_new != *opt_old)
            full_config_diff.emplace_back(opt_key);
    }
    return full_config_diff;
}

// Repository for solving partial overlaps of ModelObject::layer_config_ranges.
// Here the const DynamicPrintConfig* point to the config in ModelObject::layer_config_ranges.
class LayerRanges
{
public:
    struct LayerRange {
        t_layer_height_range        layer_height_range;
        // Config is owned by the associated ModelObject.
        const DynamicPrintConfig*   config { nullptr };

        bool operator<(const LayerRange &rhs) const throw() { return this->layer_height_range < rhs.layer_height_range; }
    };

    LayerRanges() = default;
    LayerRanges(const t_layer_config_ranges &in) { this->assign(in); }

    // Convert input config ranges into continuous non-overlapping sorted vector of intervals and their configs.
    void assign(const t_layer_config_ranges &in) {
        m_ranges.clear();
        m_ranges.reserve(in.size());
        // Input ranges are sorted lexicographically. First range trims the other ranges.
        coordf_t last_z = 0;
        for (const std::pair<const t_layer_height_range, ModelConfig> &range : in)
            if (range.first.second > last_z) {
                coordf_t min_z = std::max(range.first.first, 0.);
                if (min_z > last_z + EPSILON) {
                    m_ranges.push_back({ t_layer_height_range(last_z, min_z) });
                    last_z = min_z;
                }
                if (range.first.second > last_z + EPSILON) {
                    const DynamicPrintConfig *cfg = &range.second.get();
                    m_ranges.push_back({ t_layer_height_range(last_z, range.first.second), cfg });
                    last_z = range.first.second;
                }
            }
        if (m_ranges.empty())
            m_ranges.push_back({ t_layer_height_range(0, DBL_MAX) });
        else if (m_ranges.back().config == nullptr)
            m_ranges.back().layer_height_range.second = DBL_MAX;
        else
            m_ranges.push_back({ t_layer_height_range(m_ranges.back().layer_height_range.second, DBL_MAX) });
    }

    const DynamicPrintConfig* config(const t_layer_height_range &range) const {
        auto it = std::lower_bound(m_ranges.begin(), m_ranges.end(), LayerRange{ { range.first - EPSILON, range.second - EPSILON } });
        // #ys_FIXME_COLOR
        // assert(it != m_ranges.end());
        // assert(it == m_ranges.end() || std::abs(it->first.first  - range.first ) < EPSILON);
        // assert(it == m_ranges.end() || std::abs(it->first.second - range.second) < EPSILON);
        if (it == m_ranges.end() ||
            std::abs(it->layer_height_range.first - range.first) > EPSILON ||
            std::abs(it->layer_height_range.second - range.second) > EPSILON )
            return nullptr; // desired range doesn't found
        return it == m_ranges.end() ? nullptr : it->config;
    }

    std::vector<LayerRange>::const_iterator begin() const { return m_ranges.cbegin(); }
    std::vector<LayerRange>::const_iterator end  () const { return m_ranges.cend(); }
    size_t                                  size () const { return m_ranges.size(); }

private:
    // Layer ranges with their config overrides and list of volumes with their snug bounding boxes in a given layer range.
    std::vector<LayerRange>  m_ranges;
};

// To track Model / ModelObject updates between the front end and back end, including layer height ranges, their configs,
// and snug bounding boxes of ModelVolumes.
struct ModelObjectStatus {
    enum Status {
        Unknown,
        Old,
        New,
        Moved,
        Deleted,
    };

    enum class PrintObjectRegionsStatus {
        Invalid,
        Valid,
        PartiallyValid,
    };

    ModelObjectStatus(ObjectID id, Status status = Unknown) : id(id), status(status) {}
    ~ModelObjectStatus() { if (print_object_regions) print_object_regions->ref_cnt_dec(); }

    // Key of the set.
    ObjectID                                    id;
    // Status of this ModelObject with id on apply().
    Status                                      status;
    // PrintObjects to be generated for this ModelObject including their base transformation.
    std::vector<PrintObjectTrafoAndInstances>   print_instances;
    // Regions shared by the associated PrintObjects.
    PrintObjectRegions                         *print_object_regions { nullptr };
    // Status of the above.
    PrintObjectRegionsStatus                    print_object_regions_status { PrintObjectRegionsStatus::Invalid };

    // Search by id.
    bool operator<(const ModelObjectStatus &rhs) const { return id < rhs.id; }
};

struct ModelObjectStatusDB
{
    void add(const ModelObject &model_object, const ModelObjectStatus::Status status) {
        assert(db.find(ModelObjectStatus(model_object.id())) == db.end());
        db.emplace(model_object.id(), status);
    }

    bool add_if_new(const ModelObject &model_object, const ModelObjectStatus::Status status) {
        auto it = db.find(ModelObjectStatus(model_object.id()));
        if (it == db.end()) {
            db.emplace_hint(it, model_object.id(), status);
            return true;
        }
        return false;
    }

    const ModelObjectStatus& get(const ModelObject &model_object) {
        auto it = db.find(ModelObjectStatus(model_object.id()));
        assert(it != db.end());
        return *it;
    }

    const ModelObjectStatus& reuse(const ModelObject &model_object) {
        const ModelObjectStatus &result = this->get(model_object);
        assert(result.status != ModelObjectStatus::Deleted);
        return result;
    }

    std::set<ModelObjectStatus> db;
};

struct PrintObjectStatus {
    enum Status {
        Unknown,
        Deleted,
        Reused,
        New
    };

    PrintObjectStatus(PrintObject *print_object, Status status = Unknown) : 
        id(print_object->model_object()->id()),
        print_object(print_object),
        trafo(print_object->trafo()),
        status(status) {}
    PrintObjectStatus(ObjectID id) : id(id), print_object(nullptr), trafo(Transform3d::Identity()), status(Unknown) {}

    // ID of the ModelObject & PrintObject
    ObjectID         id;
    // Pointer to the old PrintObject
    PrintObject     *print_object;
    // Trafo generated with model_object->world_matrix(true) 
    Transform3d      trafo;
    Status           status;

    // Search by id.
    bool operator<(const PrintObjectStatus &rhs) const { return id < rhs.id; }
};

class PrintObjectStatusDB {
public:
    using iterator          = std::multiset<PrintObjectStatus>::iterator;
    using const_iterator    = std::multiset<PrintObjectStatus>::const_iterator;

    PrintObjectStatusDB(const PrintObjectPtrs &print_objects) {
        for (PrintObject *print_object : print_objects)
            m_db.emplace(PrintObjectStatus(print_object));
    }

    struct iterator_range : std::pair<const_iterator, const_iterator>
    { 
        using std::pair<const_iterator, const_iterator>::pair;
        iterator_range(const std::pair<const_iterator, const_iterator> in) : std::pair<const_iterator, const_iterator>(in) {}

        const_iterator begin() throw() { return this->first; }
        const_iterator end() throw() { return this->second; }
    };

    iterator_range get_range(const ModelObject &model_object) const {
        return m_db.equal_range(PrintObjectStatus(model_object.id()));
    }

    iterator_range get_range(const ModelObjectStatus &model_object_status) const {
        return m_db.equal_range(PrintObjectStatus(model_object_status.id));
    }

    size_t count(const ModelObject &model_object) {
        return m_db.count(PrintObjectStatus(model_object.id()));
    }

    std::multiset<PrintObjectStatus>::iterator begin() { return m_db.begin(); }
    std::multiset<PrintObjectStatus>::iterator end()   { return m_db.end(); }

    void clear() {
        m_db.clear();
    }

private:
    std::multiset<PrintObjectStatus> m_db;
};

static inline bool model_volume_solid_or_modifier(const ModelVolume &mv)
{
    ModelVolumeType type = mv.type();
    return type == ModelVolumeType::MODEL_PART || type == ModelVolumeType::NEGATIVE_VOLUME || type == ModelVolumeType::PARAMETER_MODIFIER;
}

static inline Transform3f trafo_for_bbox(const Transform3d &object_trafo, const Transform3d &volume_trafo)
{
    Transform3d m = object_trafo * volume_trafo;
    m.translation().x() = 0.;
    m.translation().y() = 0.;
    return m.cast<float>();
}

static inline bool trafos_differ_in_rotation_by_z_and_mirroring_by_xy_only(const Transform3d &t1, const Transform3d &t2)
{
    if (std::abs(t1.translation().z() - t2.translation().z()) > EPSILON)
        // One of the object is higher than the other above the build plate (or below the build plate).
        return false;
    Matrix3d m1 = t1.matrix().block<3, 3>(0, 0);
    Matrix3d m2 = t2.matrix().block<3, 3>(0, 0);
    Matrix3d m = m2.inverse() * m1;
    Vec3d    z = m.block<3, 1>(0, 2);
    if (std::abs(z.x()) > EPSILON || std::abs(z.y()) > EPSILON || std::abs(z.z() - 1.) > EPSILON)
        // Z direction or length changed.
        return false;
    // Z still points in the same direction and it has the same length.
    Vec3d    x = m.block<3, 1>(0, 0);
    Vec3d    y = m.block<3, 1>(0, 1);
    if (std::abs(x.z()) > EPSILON || std::abs(y.z()) > EPSILON)
        return false;
    double   lx2 = x.squaredNorm();
    double   ly2 = y.squaredNorm();
    if (lx2 - 1. > EPSILON * EPSILON || ly2 - 1. > EPSILON * EPSILON)
        return false;
    // Verify whether the vectors x, y are still perpendicular.
    double   d   = x.dot(y);
    return std::abs(d * d) < EPSILON * lx2 * ly2;
}

static PrintObjectRegions::BoundingBox transformed_its_bbox2d(const indexed_triangle_set &its, const Transform3f &m, float offset)
{
    assert(! its.indices.empty());

    PrintObjectRegions::BoundingBox bbox(m * its.vertices[its.indices.front()(0)]);
    for (const stl_triangle_vertex_indices &tri : its.indices)
        for (int i = 0; i < 3; ++ i)
            bbox.extend(m * its.vertices[tri(i)]);
    bbox.min() -= Vec3f(offset, offset, float(EPSILON));
    bbox.max() += Vec3f(offset, offset, float(EPSILON));
    return bbox;
}

static void transformed_its_bboxes_in_z_ranges(
    const indexed_triangle_set                                    &its, 
    const Transform3f                                             &m,
    const std::vector<t_layer_height_range>                       &z_ranges,
    std::vector<std::pair<PrintObjectRegions::BoundingBox, bool>> &bboxes,
    const float                                                    offset)
{
    bboxes.assign(z_ranges.size(), std::make_pair(PrintObjectRegions::BoundingBox(), false));
    for (const stl_triangle_vertex_indices &tri : its.indices) {
        const Vec3f pts[3] = { m * its.vertices[tri(0)], m * its.vertices[tri(1)], m * its.vertices[tri(2)] };
        for (size_t irange = 0; irange < z_ranges.size(); ++ irange) {
            const t_layer_height_range                       &z_range = z_ranges[irange];
            std::pair<PrintObjectRegions::BoundingBox, bool> &bbox    = bboxes[irange];
            auto bbox_extend = [&bbox](const Vec3f& p) {
                if (bbox.second) {
                    bbox.first.extend(p);
                } else {
                    bbox.first.min() = bbox.first.max() = p;
                    bbox.second = true;
                }
            };
            int iprev = 2;
            for (int iedge = 0; iedge < 3; ++ iedge) {
                const Vec3f *p1 = &pts[iprev];
                const Vec3f *p2 = &pts[iedge];
                // Sort the edge points by Z.
                if (p1->z() > p2->z())
                    std::swap(p1, p2);
                if (p2->z() <= z_range.first || p1->z() >= z_range.second) {
                    // Out of this slab.
                } else if (p1->z() < z_range.first) {
                    if (p1->z() > z_range.second) {
                        // Two intersections.
                        float zspan = p2->z() - p1->z();
                        float t1 = (z_range.first - p1->z())  / zspan;
                        float t2 = (z_range.second - p1->z()) / zspan;
                        Vec2f p = to_2d(*p1);
                        Vec2f v(p2->x() - p1->x(), p2->y() - p1->y());
                        bbox_extend(to_3d((p + v * t1).eval(), float(z_range.first)));
                        bbox_extend(to_3d((p + v * t2).eval(), float(z_range.second)));
                    } else {
                        // Single intersection with the lower limit.
                        float t = (z_range.first - p1->z()) / (p2->z() - p1->z());
                        Vec2f v(p2->x() - p1->x(), p2->y() - p1->y());
                        bbox_extend(to_3d((to_2d(*p1) + v * t).eval(), float(z_range.first)));
                        bbox_extend(*p2);
                    }
                } else if (p2->z() > z_range.second) {
                    // Single intersection with the upper limit.
                    float t = (z_range.second - p1->z()) / (p2->z() - p1->z());
                    Vec2f v(p2->x() - p1->x(), p2->y() - p1->y());
                    bbox_extend(to_3d((to_2d(*p1) + v * t).eval(), float(z_range.second)));
                    bbox_extend(*p1);
                } else {
                    // Both points are inside.
                    bbox_extend(*p1);
                    bbox_extend(*p2);
                }
                iprev = iedge;
            }
        }
    }

    for (std::pair<PrintObjectRegions::BoundingBox, bool> &bbox : bboxes) {
        bbox.first.min() -= Vec3f(offset, offset, float(EPSILON));
        bbox.first.max() += Vec3f(offset, offset, float(EPSILON));
    }
}

// Last PrintObject for this print_object_regions has been fully invalidated (deleted).
// Keep print_object_regions, but delete those volumes, which were either removed from new_volumes, or which rotated or scaled, so they need
// their bounding boxes to be recalculated.
void print_objects_regions_invalidate_keep_some_volumes(PrintObjectRegions &print_object_regions, ModelVolumePtrs old_volumes, ModelVolumePtrs new_volumes)
{
    print_object_regions.all_regions.clear();

    model_volumes_sort_by_id(old_volumes);
    model_volumes_sort_by_id(new_volumes);

    size_t i_cached_volume      = 0;
    size_t last_cached_volume   = 0;
    size_t i_old                = 0;
    for (size_t i_new = 0; i_new < new_volumes.size(); ++ i_new)
        if (model_volume_solid_or_modifier(*new_volumes[i_new])) {
            for (; i_old < old_volumes.size(); ++ i_old)
                if (old_volumes[i_old]->id() >= new_volumes[i_new]->id())
                    break;
            if (i_old != old_volumes.size() && old_volumes[i_old]->id() == new_volumes[i_new]->id()) {
                if (old_volumes[i_old]->get_matrix().isApprox(new_volumes[i_new]->get_matrix())) {
                    // Reuse the volume.
                    for (; print_object_regions.cached_volume_ids[i_cached_volume] < old_volumes[i_old]->id(); ++ i_cached_volume)
                        assert(i_cached_volume < print_object_regions.cached_volume_ids.size());
                    assert(i_cached_volume < print_object_regions.cached_volume_ids.size() && print_object_regions.cached_volume_ids[i_cached_volume] == old_volumes[i_old]->id());
                    print_object_regions.cached_volume_ids[last_cached_volume ++] = print_object_regions.cached_volume_ids[i_cached_volume ++];
                } else {
                    // Don't reuse the volume.
                }
            }
        }
    print_object_regions.cached_volume_ids.erase(print_object_regions.cached_volume_ids.begin() + last_cached_volume, print_object_regions.cached_volume_ids.end());
}

const PrintObjectRegions::BoundingBox* find_volume_extents(const PrintObjectRegions::LayerRangeRegions &layer_range, const ModelVolume &volume)
{
    auto it = lower_bound_by_predicate(layer_range.volumes.begin(), layer_range.volumes.end(), [&volume](const PrintObjectRegions::VolumeExtents &l){ return l.volume_id < volume.id(); });
    return it != layer_range.volumes.end() && it->volume_id == volume.id() ? &it->bbox : nullptr;
}

PrintRegionConfig region_config_from_model_volume(const PrintRegionConfig &default_or_parent_region_config, const DynamicPrintConfig *layer_range_config, const ModelVolume &volume, size_t num_extruders);

void print_region_ref_inc(PrintRegion &r) { ++ r.m_ref_cnt; }
void print_region_ref_reset(PrintRegion &r) { r.m_ref_cnt = 0; }
int  print_region_ref_cnt(const PrintRegion &r) { return r.m_ref_cnt; }

// Verify whether the PrintRegions of a PrintObject are still valid, possibly after updating the region configs.
// Before region configs are updated, callback_invalidate() is called to possibly stop background processing.
// Returns false if this object needs to be resliced because regions were merged or split.
bool verify_update_print_object_regions(
    ModelVolumePtrs                     model_volumes,
    const PrintRegionConfig            &default_region_config,
    size_t                              num_extruders,
    const std::vector<unsigned int>    &painting_extruders,
    PrintObjectRegions                 &print_object_regions,
    const std::function<void(const PrintRegionConfig&, const PrintRegionConfig&, const t_config_option_keys&)> &callback_invalidate)
{
    // Sort by ModelVolume ID.
    model_volumes_sort_by_id(model_volumes);

    for (std::unique_ptr<PrintRegion> &region : print_object_regions.all_regions)
        print_region_ref_reset(*region);

    // Verify and / or update PrintRegions produced by ModelVolumes, layer range modifiers, modifier volumes.
    for (PrintObjectRegions::LayerRangeRegions &layer_range : print_object_regions.layer_ranges)
        for (PrintObjectRegions::VolumeRegion &region : layer_range.volume_regions)
            if (region.model_volume->is_model_part() || region.model_volume->is_modifier()) {
                auto it_model_volume = lower_bound_by_predicate(model_volumes.begin(), model_volumes.end(), [&region](const ModelVolume *l){ return l->id() < region.model_volume->id(); });
                assert(it_model_volume != model_volumes.end() && (*it_model_volume)->id() == region.model_volume->id());
                PrintRegionConfig cfg = region.parent == -1 ?
                    region_config_from_model_volume(default_region_config, layer_range.config, **it_model_volume, num_extruders) :
                    region_config_from_model_volume(layer_range.volume_regions[region.parent].region->config(), nullptr, **it_model_volume, num_extruders);
                if (cfg != region.region->config()) {
                    // Region configuration changed.
                    if (print_region_ref_cnt(*region.region) == 0) {
                        // Region is referenced for the first time. Just change its parameters.
                        // Stop the background process before assigning new configuration to the regions.
                        t_config_option_keys diff = region.region->config().diff(cfg);
                        callback_invalidate(region.region->config(), cfg, diff);
                        region.region->config_apply_only(cfg, diff, false);
                    } else {
                        // Region is referenced multiple times, thus the region is being split. We need to reslice.
                        return false;
                    }
                }
                print_region_ref_inc(*region.region);
            }

    // Verify and / or update PrintRegions produced by color painting. 
    for (const PrintObjectRegions::LayerRangeRegions &layer_range : print_object_regions.layer_ranges)
        for (const PrintObjectRegions::PaintedRegion &region : layer_range.painted_regions) {
            const PrintObjectRegions::VolumeRegion &parent_region   = layer_range.volume_regions[region.parent];
            PrintRegionConfig                       cfg             = parent_region.region->config();
            cfg.perimeter_extruder.value    = region.extruder_id;
            cfg.solid_infill_extruder.value = region.extruder_id;
            cfg.infill_extruder.value       = region.extruder_id;
            if (cfg != region.region->config()) {
                // Region configuration changed.
                if (print_region_ref_cnt(*region.region) == 0) {
                    // Region is referenced for the first time. Just change its parameters.
                    // Stop the background process before assigning new configuration to the regions.
                    t_config_option_keys diff = region.region->config().diff(cfg);
                    callback_invalidate(region.region->config(), cfg, diff);
                    region.region->config_apply_only(cfg, diff, false);
                } else {
                    // Region is referenced multiple times, thus the region is being split. We need to reslice.
                    return false;
                }
            }
            print_region_ref_inc(*region.region);
        }

    // Lastly verify, whether some regions were not merged.
    {
        std::vector<const PrintRegion*> regions;
        regions.reserve(print_object_regions.all_regions.size());
        for (std::unique_ptr<PrintRegion> &region : print_object_regions.all_regions) {
            assert(print_region_ref_cnt(*region) > 0);
            regions.emplace_back(&(*region.get()));
        }
        std::sort(regions.begin(), regions.end(), [](const PrintRegion *l, const PrintRegion *r){ return l->config_hash() < r->config_hash(); });
        for (size_t i = 0; i < regions.size(); ++ i) {
            size_t hash = regions[i]->config_hash();
            size_t j = i;
            for (++ j; j < regions.size() && regions[j]->config_hash() == hash; ++ j)
                if (regions[i]->config() == regions[j]->config()) {
                    // Regions were merged. We need to reslice.
                    return false;
                }
        }
    }

    return true;
}

// Update caches of volume bounding boxes.
void update_volume_bboxes(
    std::vector<PrintObjectRegions::LayerRangeRegions>  &layer_ranges,
    std::vector<ObjectID>                               &cached_volume_ids,
    ModelVolumePtrs                                      model_volumes,
    const Transform3d                                   &object_trafo, 
    const float                                          offset)
{
    // output will be sorted by the order of model_volumes sorted by their ObjectIDs.
    model_volumes_sort_by_id(model_volumes);

    if (layer_ranges.size() == 1) {
        PrintObjectRegions::LayerRangeRegions &layer_range = layer_ranges.front();
        std::vector<PrintObjectRegions::VolumeExtents> volumes_old(std::move(layer_range.volumes));
        layer_range.volumes.reserve(model_volumes.size());
        for (const ModelVolume *model_volume : model_volumes)
            if (model_volume_solid_or_modifier(*model_volume)) {
                if (std::binary_search(cached_volume_ids.begin(), cached_volume_ids.end(), model_volume->id())) {
                    auto it = lower_bound_by_predicate(volumes_old.begin(), volumes_old.end(), [model_volume](PrintObjectRegions::VolumeExtents &l) { return l.volume_id < model_volume->id(); });
                    if (it != volumes_old.end() && it->volume_id == model_volume->id())
                        layer_range.volumes.emplace_back(*it);
                } else
                    layer_range.volumes.push_back({ model_volume->id(),
                        transformed_its_bbox2d(model_volume->mesh().its, trafo_for_bbox(object_trafo, model_volume->get_matrix(false)), offset) });
            }
    } else {
        std::vector<std::vector<PrintObjectRegions::VolumeExtents>> volumes_old;
        if (cached_volume_ids.empty())
            for (PrintObjectRegions::LayerRangeRegions &layer_range : layer_ranges)
                layer_range.volumes.clear();
        else {
            volumes_old.reserve(layer_ranges.size());
            for (PrintObjectRegions::LayerRangeRegions &layer_range : layer_ranges)
                volumes_old.emplace_back(std::move(layer_range.volumes));
        }

        std::vector<std::pair<PrintObjectRegions::BoundingBox, bool>> bboxes;
        std::vector<t_layer_height_range>                             ranges;
        ranges.reserve(layer_ranges.size());
        for (const PrintObjectRegions::LayerRangeRegions &layer_range : layer_ranges) {
            t_layer_height_range r = layer_range.layer_height_range;
            r.first  -= EPSILON;
            r.second += EPSILON;
            ranges.emplace_back(r);
        }
        for (const ModelVolume *model_volume : model_volumes)
            if (model_volume_solid_or_modifier(*model_volume)) {
                if (std::binary_search(cached_volume_ids.begin(), cached_volume_ids.end(), model_volume->id())) {
                    for (PrintObjectRegions::LayerRangeRegions &layer_range : layer_ranges) {
                        const auto &vold = volumes_old[&layer_range - layer_ranges.data()];
                        auto it = lower_bound_by_predicate(vold.begin(), vold.end(), [model_volume](const PrintObjectRegions::VolumeExtents &l) { return l.volume_id < model_volume->id(); });
                        if (it != vold.end() && it->volume_id == model_volume->id())
                            layer_range.volumes.emplace_back(*it);
                    }
                } else {
                    transformed_its_bboxes_in_z_ranges(model_volume->mesh().its, trafo_for_bbox(object_trafo, model_volume->get_matrix(false)), ranges, bboxes, offset);
                    for (PrintObjectRegions::LayerRangeRegions &layer_range : layer_ranges)
                        if (auto &bbox = bboxes[&layer_range - layer_ranges.data()]; bbox.second)
                            layer_range.volumes.push_back({ model_volume->id(), bbox.first });
                }
            }
    }

    cached_volume_ids.clear();
    cached_volume_ids.reserve(model_volumes.size());
    for (const ModelVolume *v : model_volumes)
        if (model_volume_solid_or_modifier(*v))
            cached_volume_ids.emplace_back(v->id());
}

// Either a fresh PrintObject, or PrintObject regions were invalidated (merged, split).
// Generate PrintRegions from scratch.
static PrintObjectRegions* generate_print_object_regions(
    PrintObjectRegions                          *print_object_regions_old,
    const ModelVolumePtrs                       &model_volumes,
    const LayerRanges                           &model_layer_ranges,
    const PrintRegionConfig                     &default_region_config,
    const Transform3d                           &trafo,
    size_t                                       num_extruders,
    const float                                  xy_size_compensation,
    const std::vector<unsigned int>             &painting_extruders)
{
    // Reuse the old object or generate a new one.
    auto out = print_object_regions_old ? std::unique_ptr<PrintObjectRegions>(print_object_regions_old) : std::make_unique<PrintObjectRegions>();
    auto &all_regions          = out->all_regions;
    auto &layer_ranges_regions = out->layer_ranges;

    all_regions.clear();

    bool reuse_old = print_object_regions_old && !print_object_regions_old->layer_ranges.empty();

    if (reuse_old) {
        // Reuse old bounding boxes of some ModelVolumes and their ranges.
        // Verify that the old ranges match the new ranges.
        assert(model_layer_ranges.size() == layer_ranges_regions.size());
        for (const auto &range : model_layer_ranges) {
            PrintObjectRegions::LayerRangeRegions &r = layer_ranges_regions[&range - &*model_layer_ranges.begin()];
            assert(range.layer_height_range == r.layer_height_range);
            // If model::assign_copy() is called, layer_ranges_regions is copied thus the pointers to configs are lost.
            r.config = range.config;
            r.volume_regions.clear();
            r.painted_regions.clear();
        }
    } else {
        out->trafo_bboxes = trafo;
        layer_ranges_regions.reserve(model_layer_ranges.size());
        for (const auto &range : model_layer_ranges)
            layer_ranges_regions.push_back({ range.layer_height_range, range.config });
    }

    update_volume_bboxes(layer_ranges_regions, out->cached_volume_ids, model_volumes, out->trafo_bboxes, std::max(0.f, xy_size_compensation));

    std::vector<PrintRegion*> region_set;
    auto get_create_region = [&region_set, &all_regions](PrintRegionConfig &&config) -> PrintRegion* {
        size_t hash = config.hash();
        auto it = Slic3r::lower_bound_by_predicate(region_set.begin(), region_set.end(), [&config, hash](const PrintRegion* l) {
            return l->config_hash() < hash || (l->config_hash() == hash && l->config() < config); });
        if (it != region_set.end() && (*it)->config_hash() == hash && (*it)->config() == config)
            return *it;
        // Insert into a sorted array, it has O(n) complexity, but the calling algorithm has an O(n^2*log(n)) complexity anyways.
        all_regions.emplace_back(std::make_unique<PrintRegion>(std::move(config), hash, int(all_regions.size())));
        PrintRegion *region = all_regions.back().get();
        region_set.emplace(it, region);
        return region;
    };

    // Chain the regions in the order they are stored in the volumes list.
    for (int volume_id = 0; volume_id < int(model_volumes.size()); ++ volume_id) {
        const ModelVolume &volume = *model_volumes[volume_id];
        if (model_volume_solid_or_modifier(volume)) {
            for (PrintObjectRegions::LayerRangeRegions &layer_range : layer_ranges_regions)
                if (const PrintObjectRegions::BoundingBox *bbox = find_volume_extents(layer_range, volume); bbox) {
                    if (volume.is_model_part()) {
                        // Add a model volume, assign an existing region or generate a new one.
                        layer_range.volume_regions.push_back({
                            &volume, -1,
                            get_create_region(region_config_from_model_volume(default_region_config, layer_range.config, volume, num_extruders)),
                            bbox
                        });
                    } else if (volume.is_negative_volume()) {
                        // Add a negative (subtractor) volume. Such volume has neither region nor parent volume assigned.
                        layer_range.volume_regions.push_back({ &volume, -1, nullptr, bbox });
                    } else {
                        assert(volume.is_modifier());
                        // Modifiers may be chained one over the other. Check for overlap, merge DynamicPrintConfigs.
                        for (int parent_region_id = int(layer_range.volume_regions.size()) - 1; parent_region_id >= 0; -- parent_region_id)
                            if (const PrintObjectRegions::VolumeRegion &parent_region = layer_range.volume_regions[parent_region_id];
                                parent_region.model_volume->is_model_part() || parent_region.model_volume->is_modifier()) {
                                    const PrintObjectRegions::BoundingBox *parent_bbox = find_volume_extents(layer_range, *parent_region.model_volume);
                                    assert(parent_bbox != nullptr);
                                    if (parent_bbox->intersects(*bbox))
                                        layer_range.volume_regions.push_back({
                                            &volume, parent_region_id,
                                            get_create_region(region_config_from_model_volume(parent_region.region->config(), nullptr, volume, num_extruders)),
                                            bbox
                                        });
                            }
                    }
                }
            }
    }

    // Finally add painting regions.
    for (PrintObjectRegions::LayerRangeRegions &layer_range : layer_ranges_regions) {
        for (unsigned int painted_extruder_id : painting_extruders)
            for (int parent_region_id = 0; parent_region_id < int(layer_range.volume_regions.size()); ++ parent_region_id)
                if (const PrintObjectRegions::VolumeRegion &parent_region = layer_range.volume_regions[parent_region_id];
                    parent_region.model_volume->is_model_part() || parent_region.model_volume->is_modifier()) {
                    PrintRegionConfig cfg = parent_region.region->config();
                    cfg.perimeter_extruder.value    = painted_extruder_id;
                    cfg.solid_infill_extruder.value = painted_extruder_id;
                    cfg.infill_extruder.value       = painted_extruder_id;
                    layer_range.painted_regions.push_back({ painted_extruder_id, parent_region_id, get_create_region(std::move(cfg))});
                }
        // Sort the regions by parent region::print_object_region_id() and extruder_id to help the slicing algorithm when applying MMU segmentation.
        std::sort(layer_range.painted_regions.begin(), layer_range.painted_regions.end(), [&layer_range](auto &l, auto &r) {
            int lid = layer_range.volume_regions[l.parent].region->print_object_region_id();
            int rid = layer_range.volume_regions[r.parent].region->print_object_region_id();
            return lid < rid || (lid == rid && l.extruder_id < r.extruder_id); });
    }

    return out.release();
}

Print::ApplyStatus Print::apply(const Model &model, DynamicPrintConfig new_full_config)
{
#ifdef _DEBUG
    check_model_ids_validity(model);
#endif /* _DEBUG */

    // Normalize the config.
	new_full_config.option("print_settings_id",            true);
	new_full_config.option("filament_settings_id",         true);
	new_full_config.option("printer_settings_id",          true);
    new_full_config.option("physical_printer_settings_id", true);
    new_full_config.normalize_fdm();

    // Find modified keys of the various configs. Resolve overrides extruder retract values by filament profiles.
    DynamicPrintConfig   filament_overrides;
    t_config_option_keys print_diff       = print_config_diffs(m_config, new_full_config, filament_overrides);
    t_config_option_keys full_config_diff = full_print_config_diffs(m_full_print_config, new_full_config);
    // Collect changes to object and region configs.
    t_config_option_keys object_diff      = m_default_object_config.diff(new_full_config);
    t_config_option_keys region_diff      = m_default_region_config.diff(new_full_config);

    // Do not use the ApplyStatus as we will use the max function when updating apply_status.
    unsigned int apply_status = APPLY_STATUS_UNCHANGED;
    auto update_apply_status = [&apply_status](bool invalidated)
        { apply_status = std::max<unsigned int>(apply_status, invalidated ? APPLY_STATUS_INVALIDATED : APPLY_STATUS_CHANGED); };
    if (! (print_diff.empty() && object_diff.empty() && region_diff.empty()))
        update_apply_status(false);

    // Grab the lock for the Print / PrintObject milestones.
	tbb::mutex::scoped_lock lock(this->state_mutex());

    // The following call may stop the background processing.
    if (! print_diff.empty())
        update_apply_status(this->invalidate_state_by_config_options(new_full_config, print_diff));

    // Apply variables to placeholder parser. The placeholder parser is used by G-code export,
    // which should be stopped if print_diff is not empty.
    size_t num_extruders = m_config.nozzle_diameter.size();
    bool   num_extruders_changed = false;
    if (! full_config_diff.empty()) {
        update_apply_status(this->invalidate_step(psGCodeExport));
        // Set the profile aliases for the PrintBase::output_filename()
		m_placeholder_parser.set("print_preset",              new_full_config.option("print_settings_id")->clone());
		m_placeholder_parser.set("filament_preset",           new_full_config.option("filament_settings_id")->clone());
		m_placeholder_parser.set("printer_preset",            new_full_config.option("printer_settings_id")->clone());
        m_placeholder_parser.set("physical_printer_preset",   new_full_config.option("physical_printer_settings_id")->clone());
		// We want the filament overrides to be applied over their respective extruder parameters by the PlaceholderParser.
		// see "Placeholders do not respect filament overrides." GH issue #3649
		m_placeholder_parser.apply_config(filament_overrides);
	    // It is also safe to change m_config now after this->invalidate_state_by_config_options() call.
	    m_config.apply_only(new_full_config, print_diff, true);
	    //FIXME use move semantics once ConfigBase supports it.
	    m_config.apply(filament_overrides);
	    // Handle changes to object config defaults
	    m_default_object_config.apply_only(new_full_config, object_diff, true);
	    // Handle changes to regions config defaults
	    m_default_region_config.apply_only(new_full_config, region_diff, true);
        m_full_print_config = std::move(new_full_config);
        if (num_extruders != m_config.nozzle_diameter.size()) {
        	num_extruders = m_config.nozzle_diameter.size();
        	num_extruders_changed = true;
        }
    }
    
    ModelObjectStatusDB model_object_status_db;

    // 1) Synchronize model objects.
    bool print_regions_reshuffled = false;
    if (model.id() != m_model.id()) {
        // Kill everything, initialize from scratch.
        // Stop background processing.
        this->call_cancel_callback();
        update_apply_status(this->invalidate_all_steps());
        for (PrintObject *object : m_objects) {
            model_object_status_db.add(*object->model_object(), ModelObjectStatus::Deleted);
			update_apply_status(object->invalidate_all_steps());
			delete object;
        }
        m_objects.clear();
        print_regions_reshuffled = true;
        m_model.assign_copy(model);
		for (const ModelObject *model_object : m_model.objects)
			model_object_status_db.add(*model_object, ModelObjectStatus::New);
    } else {
        if (m_model.custom_gcode_per_print_z != model.custom_gcode_per_print_z) {
            update_apply_status(num_extruders_changed || 
            	// Tool change G-codes are applied as color changes for a single extruder printer, no need to invalidate tool ordering.
            	//FIXME The tool ordering may be invalidated unnecessarily if the custom_gcode_per_print_z.mode is not applicable
            	// to the active print / model state, and then it is reset, so it is being applicable, but empty, thus the effect is the same.
            	(num_extruders > 1 && custom_per_printz_gcodes_tool_changes_differ(m_model.custom_gcode_per_print_z.gcodes, model.custom_gcode_per_print_z.gcodes)) ?
            	// The Tool Ordering and the Wipe Tower are no more valid.
            	this->invalidate_steps({ psWipeTower, psGCodeExport }) :
            	// There is no change in Tool Changes stored in custom_gcode_per_print_z, therefore there is no need to update Tool Ordering.
            	this->invalidate_step(psGCodeExport));
            m_model.custom_gcode_per_print_z = model.custom_gcode_per_print_z;
        }
        if (model_object_list_equal(m_model, model)) {
            // The object list did not change.
			for (const ModelObject *model_object : m_model.objects)
				model_object_status_db.add(*model_object, ModelObjectStatus::Old);
        } else if (model_object_list_extended(m_model, model)) {
            // Add new objects. Their volumes and configs will be synchronized later.
            update_apply_status(this->invalidate_step(psGCodeExport));
            for (const ModelObject *model_object : m_model.objects)
                model_object_status_db.add(*model_object, ModelObjectStatus::Old);
            for (size_t i = m_model.objects.size(); i < model.objects.size(); ++ i) {
                model_object_status_db.add(*model.objects[i], ModelObjectStatus::New);
                m_model.objects.emplace_back(ModelObject::new_copy(*model.objects[i]));
				m_model.objects.back()->set_model(&m_model);
            }
        } else {
            // Reorder the objects, add new objects.
            // First stop background processing before shuffling or deleting the PrintObjects in the object list.
            this->call_cancel_callback();
            update_apply_status(this->invalidate_step(psGCodeExport));
            // Second create a new list of objects.
            std::vector<ModelObject*> model_objects_old(std::move(m_model.objects));
            m_model.objects.clear();
            m_model.objects.reserve(model.objects.size());
            auto by_id_lower = [](const ModelObject *lhs, const ModelObject *rhs){ return lhs->id() < rhs->id(); };
            std::sort(model_objects_old.begin(), model_objects_old.end(), by_id_lower);
            for (const ModelObject *mobj : model.objects) {
                auto it = std::lower_bound(model_objects_old.begin(), model_objects_old.end(), mobj, by_id_lower);
                if (it == model_objects_old.end() || (*it)->id() != mobj->id()) {
                    // New ModelObject added.
					m_model.objects.emplace_back(ModelObject::new_copy(*mobj));
					m_model.objects.back()->set_model(&m_model);
                    model_object_status_db.add(*mobj, ModelObjectStatus::New);
                } else {
                    // Existing ModelObject re-added (possibly moved in the list).
                    m_model.objects.emplace_back(*it);
                    model_object_status_db.add(*mobj, ModelObjectStatus::Moved);
                }
            }
            bool deleted_any = false;
			for (ModelObject *&model_object : model_objects_old)
                if (model_object_status_db.add_if_new(*model_object, ModelObjectStatus::Deleted))
                    deleted_any = true;
                else
                    // Do not delete this ModelObject instance.
                    model_object = nullptr;
            if (deleted_any) {
                // Delete PrintObjects of the deleted ModelObjects.
                PrintObjectPtrs print_objects_old = std::move(m_objects);
                m_objects.clear();
                m_objects.reserve(print_objects_old.size());
                for (PrintObject *print_object : print_objects_old) {
                    const ModelObjectStatus &status = model_object_status_db.get(*print_object->model_object());
                    if (status.status == ModelObjectStatus::Deleted) {
                        update_apply_status(print_object->invalidate_all_steps());
                        delete print_object;
                    } else
                        m_objects.emplace_back(print_object);
                }
                for (ModelObject *model_object : model_objects_old)
                    delete model_object;
                print_regions_reshuffled = true;
            }
        }
    }

    // 2) Map print objects including their transformation matrices.
    PrintObjectStatusDB print_object_status_db(m_objects);

    // 3) Synchronize ModelObjects & PrintObjects.
    const std::initializer_list<ModelVolumeType> solid_or_modifier_types { ModelVolumeType::MODEL_PART, ModelVolumeType::NEGATIVE_VOLUME, ModelVolumeType::PARAMETER_MODIFIER };
    for (size_t idx_model_object = 0; idx_model_object < model.objects.size(); ++ idx_model_object) {
        ModelObject       &model_object        = *m_model.objects[idx_model_object];
        ModelObjectStatus &model_object_status = const_cast<ModelObjectStatus&>(model_object_status_db.reuse(model_object));
		const ModelObject &model_object_new    = *model.objects[idx_model_object];
        if (model_object_status.status == ModelObjectStatus::New)
            // PrintObject instances will be added in the next loop.
            continue;
        // Update the ModelObject instance, possibly invalidate the linked PrintObjects.
        assert(model_object_status.status == ModelObjectStatus::Old || model_object_status.status == ModelObjectStatus::Moved);
        // Check whether a model part volume was added or removed, their transformations or order changed.
        // Only volume IDs, volume types, transformation matrices and their order are checked, configuration and other parameters are NOT checked.
        bool solid_or_modifier_differ   = model_volume_list_changed(model_object, model_object_new, solid_or_modifier_types) ||
                                          model_mmu_segmentation_data_changed(model_object, model_object_new);
        bool supports_differ            = model_volume_list_changed(model_object, model_object_new, ModelVolumeType::SUPPORT_BLOCKER) ||
                                          model_volume_list_changed(model_object, model_object_new, ModelVolumeType::SUPPORT_ENFORCER);
        bool layer_height_ranges_differ = ! layer_height_ranges_equal(model_object.layer_config_ranges, model_object_new.layer_config_ranges, model_object_new.layer_height_profile.empty());
        bool model_origin_translation_differ = model_object.origin_translation != model_object_new.origin_translation;
#if ENABLE_TEXTURED_VOLUMES
        bool texture_differ = model_object.texture != model_object_new.texture;
#endif // ENABLE_TEXTURED_VOLUMES
        auto print_objects_range        = print_object_status_db.get_range(model_object);
        // The list actually can be empty if all instances are out of the print bed.
        //assert(print_objects_range.begin() != print_objects_range.end());
        // All PrintObjects in print_objects_range shall point to the same prints_objects_regions
        if (print_objects_range.begin() != print_objects_range.end()) {
            model_object_status.print_object_regions = print_objects_range.begin()->print_object->m_shared_regions;
            model_object_status.print_object_regions->ref_cnt_inc();
        }
#if ENABLE_TEXTURED_VOLUMES
        if (solid_or_modifier_differ || model_origin_translation_differ || layer_height_ranges_differ || texture_differ ||
#else
        if (solid_or_modifier_differ || model_origin_translation_differ || layer_height_ranges_differ ||
#endif // ENABLE_TEXTURED_VOLUMES
            !model_object.layer_height_profile.timestamp_matches(model_object_new.layer_height_profile)) {
            // The very first step (the slicing step) is invalidated. One may freely remove all associated PrintObjects.
<<<<<<< HEAD
#if ENABLE_TEXTURED_VOLUMES
                model_object_status.print_object_regions_status = model_origin_translation_differ || layer_height_ranges_differ || texture_differ ?
#else
                model_object_status.print_object_regions_status = model_origin_translation_differ || layer_height_ranges_differ ?
#endif // ENABLE_TEXTURED_VOLUMES
=======
            model_object_status.print_object_regions_status = 
                model_object_status.print_object_regions == nullptr || model_origin_translation_differ || layer_height_ranges_differ ?
>>>>>>> bfd83f92
                // Drop print_objects_regions.
                ModelObjectStatus::PrintObjectRegionsStatus::Invalid :
                // Reuse bounding boxes of print_objects_regions for ModelVolumes with unmodified transformation.
                ModelObjectStatus::PrintObjectRegionsStatus::PartiallyValid;
            for (const PrintObjectStatus &print_object_status : print_objects_range) {
                update_apply_status(print_object_status.print_object->invalidate_all_steps());
                const_cast<PrintObjectStatus&>(print_object_status).status = PrintObjectStatus::Deleted;
            }
            if (model_object_status.print_object_regions_status == ModelObjectStatus::PrintObjectRegionsStatus::PartiallyValid)
                // Drop everything from PrintObjectRegions but those VolumeExtents (of their particular ModelVolumes) that are still valid.
                print_objects_regions_invalidate_keep_some_volumes(*model_object_status.print_object_regions, model_object.volumes, model_object_new.volumes);
            else if (model_object_status.print_object_regions != nullptr)
                model_object_status.print_object_regions->clear();
            // Copy content of the ModelObject including its ID, do not change the parent.
            model_object.assign_copy(model_object_new);
        } else {
            model_object_status.print_object_regions_status = ModelObjectStatus::PrintObjectRegionsStatus::Valid;
            if (supports_differ || model_custom_supports_data_changed(model_object, model_object_new)) {
                // First stop background processing before shuffling or deleting the ModelVolumes in the ModelObject's list.
                if (supports_differ) {
                    this->call_cancel_callback();
                    update_apply_status(false);
                }
                // Invalidate just the supports step.
                for (const PrintObjectStatus &print_object_status : print_objects_range)
                    update_apply_status(print_object_status.print_object->invalidate_step(posSupportMaterial));
                if (supports_differ) {
                    // Copy just the support volumes.
                    model_volume_list_update_supports(model_object, model_object_new);
                }
            } else if (model_custom_seam_data_changed(model_object, model_object_new)) {
                update_apply_status(this->invalidate_step(psGCodeExport));
            }
        }
        if (! solid_or_modifier_differ) {
            // Synchronize Object's config.
            bool object_config_changed = ! model_object.config.timestamp_matches(model_object_new.config);
			if (object_config_changed)
				model_object.config.assign_config(model_object_new.config);
            if (! object_diff.empty() || object_config_changed || num_extruders_changed) {
                PrintObjectConfig new_config = PrintObject::object_config_from_model_object(m_default_object_config, model_object, num_extruders);
                for (const PrintObjectStatus &print_object_status : print_object_status_db.get_range(model_object)) {
                    t_config_option_keys diff = print_object_status.print_object->config().diff(new_config);
                    if (! diff.empty()) {
                        update_apply_status(print_object_status.print_object->invalidate_state_by_config_options(print_object_status.print_object->config(), new_config, diff));
                        print_object_status.print_object->config_apply_only(new_config, diff, true);
                    }
                }
            }
            // Synchronize (just copy) the remaining data of ModelVolumes (name, config, custom supports data).
            //FIXME What to do with m_material_id?
			model_volume_list_copy_configs(model_object /* dst */, model_object_new /* src */, ModelVolumeType::MODEL_PART);
			model_volume_list_copy_configs(model_object /* dst */, model_object_new /* src */, ModelVolumeType::PARAMETER_MODIFIER);
            layer_height_ranges_copy_configs(model_object.layer_config_ranges /* dst */, model_object_new.layer_config_ranges /* src */);
            // Copy the ModelObject name, input_file and instances. The instances will be compared against PrintObject instances in the next step.
            model_object.name       = model_object_new.name;
            model_object.input_file = model_object_new.input_file;
#if ENABLE_TEXTURED_VOLUMES
            model_object.texture    = model_object_new.texture;
#endif // ENABLE_TEXTURED_VOLUMES
            // Only refresh ModelInstances if there is any change.
            if (model_object.instances.size() != model_object_new.instances.size() || 
            	! std::equal(model_object.instances.begin(), model_object.instances.end(), model_object_new.instances.begin(), [](auto l, auto r){ return l->id() == r->id(); })) {
            	// G-code generator accesses model_object.instances to generate sequential print ordering matching the Plater object list.
            	update_apply_status(this->invalidate_step(psGCodeExport));
	            model_object.clear_instances();
	            model_object.instances.reserve(model_object_new.instances.size());
	            for (const ModelInstance *model_instance : model_object_new.instances) {
	                model_object.instances.emplace_back(new ModelInstance(*model_instance));
	                model_object.instances.back()->set_model_object(&model_object);
	            }
	        } else if (! std::equal(model_object.instances.begin(), model_object.instances.end(), model_object_new.instances.begin(), 
	        		[](auto l, auto r){ return l->print_volume_state == r->print_volume_state && l->printable == r->printable && 
	        						           l->get_transformation().get_matrix().isApprox(r->get_transformation().get_matrix()); })) {
	        	// If some of the instances changed, the bounding box of the updated ModelObject is likely no more valid.
	        	// This is safe as the ModelObject's bounding box is only accessed from this function, which is called from the main thread only.
	 			model_object.invalidate_bounding_box();
	        	// Synchronize the content of instances.
	        	auto new_instance = model_object_new.instances.begin();
				for (auto old_instance = model_object.instances.begin(); old_instance != model_object.instances.end(); ++ old_instance, ++ new_instance) {
					(*old_instance)->set_transformation((*new_instance)->get_transformation());
                    (*old_instance)->print_volume_state = (*new_instance)->print_volume_state;
                    (*old_instance)->printable 		    = (*new_instance)->printable;
  				}
	        }
        }
    }

    // 4) Generate PrintObjects from ModelObjects and their instances.
    {
        PrintObjectPtrs print_objects_new;
        print_objects_new.reserve(std::max(m_objects.size(), m_model.objects.size()));
        bool new_objects = false;
        // Walk over all new model objects and check, whether there are matching PrintObjects.
        for (ModelObject *model_object : m_model.objects) {
            ModelObjectStatus &model_object_status = const_cast<ModelObjectStatus&>(model_object_status_db.reuse(*model_object));
            model_object_status.print_instances    = print_objects_from_model_object(*model_object);
            std::vector<const PrintObjectStatus*> old;
            old.reserve(print_object_status_db.count(*model_object));
            for (const PrintObjectStatus &print_object_status : print_object_status_db.get_range(*model_object))
                if (print_object_status.status != PrintObjectStatus::Deleted)
                    old.emplace_back(&print_object_status);
            // Generate a list of trafos and XY offsets for instances of a ModelObject
            // Producing the config for PrintObject on demand, caching it at print_object_last.
            const PrintObject *print_object_last = nullptr;
            auto print_object_apply_config = [this, &print_object_last, model_object, num_extruders](PrintObject *print_object) {
                print_object->config_apply(print_object_last ?
                    print_object_last->config() :
                    PrintObject::object_config_from_model_object(m_default_object_config, *model_object, num_extruders));
                print_object_last = print_object;
            };
            if (old.empty()) {
                // Simple case, just generate new instances.
                for (PrintObjectTrafoAndInstances &print_instances : model_object_status.print_instances) {
                    PrintObject *print_object = new PrintObject(this, model_object, print_instances.trafo, std::move(print_instances.instances));
                    print_object_apply_config(print_object);
                    print_objects_new.emplace_back(print_object);
                    // print_object_status.emplace(PrintObjectStatus(print_object, PrintObjectStatus::New));
                    new_objects = true;
                }
                continue;
            }
            // Complex case, try to merge the two lists.
            // Sort the old lexicographically by their trafos.
            std::sort(old.begin(), old.end(), [](const PrintObjectStatus *lhs, const PrintObjectStatus *rhs){ return transform3d_lower(lhs->trafo, rhs->trafo); });
            // Merge the old / new lists.
            auto it_old = old.begin();
            for (PrintObjectTrafoAndInstances &new_instances : model_object_status.print_instances) {
				for (; it_old != old.end() && transform3d_lower((*it_old)->trafo, new_instances.trafo); ++ it_old);
				if (it_old == old.end() || ! transform3d_equal((*it_old)->trafo, new_instances.trafo)) {
                    // This is a new instance (or a set of instances with the same trafo). Just add it.
                    PrintObject *print_object = new PrintObject(this, model_object, new_instances.trafo, std::move(new_instances.instances));
                    print_object_apply_config(print_object);
                    print_objects_new.emplace_back(print_object);
                    // print_object_status.emplace(PrintObjectStatus(print_object, PrintObjectStatus::New));
                    new_objects = true;
                    if (it_old != old.end())
                        const_cast<PrintObjectStatus*>(*it_old)->status = PrintObjectStatus::Deleted;
                } else {
                    // The PrintObject already exists and the copies differ.
					PrintBase::ApplyStatus status = (*it_old)->print_object->set_instances(std::move(new_instances.instances));
                    if (status != PrintBase::APPLY_STATUS_UNCHANGED)
						update_apply_status(status == PrintBase::APPLY_STATUS_INVALIDATED);
					print_objects_new.emplace_back((*it_old)->print_object);
					const_cast<PrintObjectStatus*>(*it_old)->status = PrintObjectStatus::Reused;
				}
            }
        }
        if (m_objects != print_objects_new) {
            this->call_cancel_callback();
			update_apply_status(this->invalidate_all_steps());
            m_objects = print_objects_new;
            // Delete the PrintObjects marked as Unknown or Deleted.
            bool deleted_objects = false;
            for (const PrintObjectStatus &pos : print_object_status_db)
                if (pos.status == PrintObjectStatus::Unknown || pos.status == PrintObjectStatus::Deleted) {
                    update_apply_status(pos.print_object->invalidate_all_steps());
                    delete pos.print_object;
					deleted_objects = true;
                }
			if (new_objects || deleted_objects)
				update_apply_status(this->invalidate_steps({ psSkirt, psBrim, psWipeTower, psGCodeExport }));
			if (new_objects)
	            update_apply_status(false);
            print_regions_reshuffled = true;
        }
        print_object_status_db.clear();
    }

    // All regions now have distinct settings.
    // Check whether applying the new region config defaults we would get different regions,
    // update regions or create regions from scratch.
    for (auto it_print_object = m_objects.begin(); it_print_object != m_objects.end();) {
        // Find the range of PrintObjects sharing the same associated ModelObject.
        auto                it_print_object_end  = it_print_object;
        PrintObject        &print_object         = *(*it_print_object);
        const ModelObject  &model_object         = *print_object.model_object();
        ModelObjectStatus  &model_object_status  = const_cast<ModelObjectStatus&>(model_object_status_db.reuse(model_object));
        PrintObjectRegions *print_object_regions = model_object_status.print_object_regions;
        for (++ it_print_object_end; it_print_object_end != m_objects.end() && (*it_print_object)->model_object() == (*it_print_object_end)->model_object(); ++ it_print_object_end)
            assert((*it_print_object_end)->m_shared_regions == nullptr || (*it_print_object_end)->m_shared_regions == print_object_regions);
        if (print_object_regions == nullptr) {
            print_object_regions = new PrintObjectRegions{};
            model_object_status.print_object_regions = print_object_regions;
            print_object_regions->ref_cnt_inc();
        }
        std::vector<unsigned int> painting_extruders;
        if (const auto &volumes = print_object.model_object()->volumes; 
            std::find_if(volumes.begin(), volumes.end(), [](const ModelVolume *v) { return ! v->mmu_segmentation_facets.empty(); }) != volumes.end()) {
            //FIXME be more specific! Don't enumerate extruders that are not used for painting!
            painting_extruders.assign(num_extruders, 0);
            std::iota(painting_extruders.begin(), painting_extruders.end(), 1);
        }
        if (model_object_status.print_object_regions_status == ModelObjectStatus::PrintObjectRegionsStatus::Valid) {
            // Verify that the trafo for regions & volume bounding boxes thus for regions is still applicable.
            auto invalidate = [it_print_object, it_print_object_end, update_apply_status]() {
                for (auto it = it_print_object; it != it_print_object_end; ++ it)
                    if ((*it)->m_shared_regions != nullptr)
                        update_apply_status((*it)->invalidate_all_steps());
            };
            if (print_object_regions && ! trafos_differ_in_rotation_by_z_and_mirroring_by_xy_only(print_object_regions->trafo_bboxes, model_object_status.print_instances.front().trafo)) {
                invalidate();
                print_object_regions->clear();
                model_object_status.print_object_regions_status = ModelObjectStatus::PrintObjectRegionsStatus::Invalid;
                print_regions_reshuffled = true;
            } else if (print_object_regions &&
                verify_update_print_object_regions(
                    print_object.model_object()->volumes,
                    m_default_region_config,
                    num_extruders,
                    painting_extruders,
                    *print_object_regions,
                    [&print_object, &update_apply_status](const PrintRegionConfig &old_config, const PrintRegionConfig &new_config, const t_config_option_keys &diff_keys) {
                        update_apply_status(print_object.invalidate_state_by_config_options(old_config, new_config, diff_keys));
                    })) {
                // Regions are valid, just keep them.
            } else {
                // Regions were reshuffled.
                invalidate();
                // At least reuse layer ranges and bounding boxes of ModelVolumes.
                model_object_status.print_object_regions_status = ModelObjectStatus::PrintObjectRegionsStatus::PartiallyValid;
                print_regions_reshuffled = true;
            }
        }
        if (print_object_regions == nullptr || model_object_status.print_object_regions_status != ModelObjectStatus::PrintObjectRegionsStatus::Valid) {
            // Layer ranges with their associated configurations. Remove overlaps between the ranges
            // and create the regions from scratch.
            print_object_regions = generate_print_object_regions(
                print_object_regions,
                print_object.model_object()->volumes,
                LayerRanges(print_object.model_object()->layer_config_ranges),
                m_default_region_config,
                model_object_status.print_instances.front().trafo,
                num_extruders,
                float(print_object.config().xy_size_compensation.value),
                painting_extruders);
        }
        for (auto it = it_print_object; it != it_print_object_end; ++it)
            if ((*it)->m_shared_regions) {
                assert((*it)->m_shared_regions == print_object_regions);
            } else {
                (*it)->m_shared_regions = print_object_regions;
                print_object_regions->ref_cnt_inc();
            }
        it_print_object = it_print_object_end;
    }

    if (print_regions_reshuffled) {
        // Update Print::m_print_regions from objects.
        struct cmp { bool operator() (const PrintRegion *l, const PrintRegion *r) const { return l->config_hash() == r->config_hash() && l->config() == r->config(); } };
        std::set<const PrintRegion*, cmp> region_set;
        m_print_regions.clear();
        PrintObjectRegions *print_object_regions = nullptr;
        for (PrintObject *print_object : m_objects)
            if (print_object_regions != print_object->m_shared_regions) {
                print_object_regions = print_object->m_shared_regions;
                for (std::unique_ptr<Slic3r::PrintRegion> &print_region : print_object_regions->all_regions)
                    if (auto it = region_set.find(print_region.get()); it == region_set.end()) {
                        int print_region_id = int(m_print_regions.size());
                        m_print_regions.emplace_back(print_region.get());
                        print_region->m_print_region_id = print_region_id;
                    } else {
                        print_region->m_print_region_id = (*it)->print_region_id();
                    }
            }
    }

    // Update SlicingParameters for each object where the SlicingParameters is not valid.
    // If it is not valid, then it is ensured that PrintObject.m_slicing_params is not in use
    // (posSlicing and posSupportMaterial was invalidated).
    for (PrintObject *object : m_objects)
        object->update_slicing_parameters();

#ifdef _DEBUG
    check_model_ids_equal(m_model, model);
#endif /* _DEBUG */

	return static_cast<ApplyStatus>(apply_status);
}

} // namespace Slic3r<|MERGE_RESOLUTION|>--- conflicted
+++ resolved
@@ -1087,16 +1087,13 @@
 #endif // ENABLE_TEXTURED_VOLUMES
             !model_object.layer_height_profile.timestamp_matches(model_object_new.layer_height_profile)) {
             // The very first step (the slicing step) is invalidated. One may freely remove all associated PrintObjects.
-<<<<<<< HEAD
 #if ENABLE_TEXTURED_VOLUMES
-                model_object_status.print_object_regions_status = model_origin_translation_differ || layer_height_ranges_differ || texture_differ ?
+            model_object_status.print_object_regions_status =
+                model_object_status.print_object_regions == nullptr || model_origin_translation_differ || layer_height_ranges_differ || texture_differ ?
 #else
-                model_object_status.print_object_regions_status = model_origin_translation_differ || layer_height_ranges_differ ?
+            model_object_status.print_object_regions_status =
+                model_object_status.print_object_regions == nullptr || model_origin_translation_differ || layer_height_ranges_differ ?
 #endif // ENABLE_TEXTURED_VOLUMES
-=======
-            model_object_status.print_object_regions_status = 
-                model_object_status.print_object_regions == nullptr || model_origin_translation_differ || layer_height_ranges_differ ?
->>>>>>> bfd83f92
                 // Drop print_objects_regions.
                 ModelObjectStatus::PrintObjectRegionsStatus::Invalid :
                 // Reuse bounding boxes of print_objects_regions for ModelVolumes with unmodified transformation.
