#ifndef slic3r_GLGizmo_hpp_
#define slic3r_GLGizmo_hpp_

#include "../../slic3r/GUI/GLTexture.hpp"
#include "../../libslic3r/Point.hpp"
#include "../../libslic3r/BoundingBox.hpp"

#include <vector>

#define ENABLE_GIZMOS_3D 1

namespace Slic3r {

class BoundingBoxf3;
<<<<<<< HEAD
class Linef3;
=======
class Pointf3;
class ModelObject;
>>>>>>> 4522811f

namespace GUI {

class GLCanvas3D;

class GLGizmoBase
{
protected:
    struct Grabber
    {
        static const float HalfSize;
        static const float DraggingScaleFactor;

        Vec3d center;
        float angle_x;
        float angle_y;
        float angle_z;
        float color[3];
        bool dragging;

        Grabber();

        void render(bool hover) const;
#if ENABLE_GIZMOS_3D
        void render_for_picking() const { render(color, false); }
#else
        void render_for_picking() const { render(color); }
#endif // ENABLE_GIZMOS_3D

    private:
#if ENABLE_GIZMOS_3D
        void render(const float* render_color, bool use_lighting) const;
#else
        void render(const float* render_color) const;
#endif // ENABLE_GIZMOS_3D
#if ENABLE_GIZMOS_3D
        void render_face(float half_size) const;
#endif // ENABLE_GIZMOS_3D
    };

public:
    enum EState
    {
        Off,
        Hover,
        On,
        Num_States
    };

protected:
    GLCanvas3D& m_parent;

    int m_group_id;
    EState m_state;
    // textures are assumed to be square and all with the same size in pixels, no internal check is done
    GLTexture m_textures[Num_States];
    int m_hover_id;
    float m_base_color[3];
    float m_drag_color[3];
    float m_highlight_color[3];
    mutable std::vector<Grabber> m_grabbers;
    bool m_is_container;

public:
    explicit GLGizmoBase(GLCanvas3D& parent);
    virtual ~GLGizmoBase() {}

    bool init() { return on_init(); }

    int get_group_id() const { return m_group_id; }
    void set_group_id(int id) { m_group_id = id; }

    EState get_state() const { return m_state; }
    void set_state(EState state) { m_state = state; on_set_state(); }

    unsigned int get_texture_id() const { return m_textures[m_state].get_id(); }
    int get_textures_size() const { return m_textures[Off].get_width(); }

    int get_hover_id() const { return m_hover_id; }
    void set_hover_id(int id);

    void set_highlight_color(const float* color);

    void start_dragging();
    void stop_dragging();
    void update(const Linef3& mouse_ray);
    void refresh() { on_refresh(); }

    void render(const BoundingBoxf3& box) const { on_render(box); }
    void render_for_picking(const BoundingBoxf3& box) const { on_render_for_picking(box); }

protected:
    virtual bool on_init() = 0;
    virtual void on_set_state() {}
    virtual void on_set_hover_id() {}
    virtual void on_start_dragging() {}
    virtual void on_stop_dragging() {}
    virtual void on_update(const Linef3& mouse_ray) = 0;
    virtual void on_refresh() {}
    virtual void on_render(const BoundingBoxf3& box) const = 0;
    virtual void on_render_for_picking(const BoundingBoxf3& box) const = 0;

    float picking_color_component(unsigned int id) const;
    void render_grabbers() const;
    void render_grabbers_for_picking() const;

    void set_tooltip(const std::string& tooltip) const;
    std::string format(float value, unsigned int decimals) const;
};

class GLGizmoRotate : public GLGizmoBase
{
    static const float Offset;
    static const unsigned int CircleResolution;
    static const unsigned int AngleResolution;
    static const unsigned int ScaleStepsCount;
    static const float ScaleStepRad;
    static const unsigned int ScaleLongEvery;
    static const float ScaleLongTooth;
    static const float ScaleShortTooth;
    static const unsigned int SnapRegionsCount;
    static const float GrabberOffset;

public:
    enum Axis : unsigned char
    {
        X,
        Y,
        Z
    };

private:
    Axis m_axis;
    float m_angle;

    mutable Vec3d m_center;
    mutable float m_radius;
    mutable bool m_keep_initial_values;

public:
    GLGizmoRotate(GLCanvas3D& parent, Axis axis);

    float get_angle() const { return m_angle; }
    void set_angle(float angle);

protected:
    virtual bool on_init();
    virtual void on_set_state() { m_keep_initial_values = (m_state == On) ? false : true; }
    virtual void on_update(const Linef3& mouse_ray);
    virtual void on_refresh() { m_keep_initial_values = false; }
    virtual void on_render(const BoundingBoxf3& box) const;
    virtual void on_render_for_picking(const BoundingBoxf3& box) const;

private:
    void render_circle() const;
    void render_scale() const;
    void render_snap_radii() const;
    void render_reference_radius() const;
    void render_angle() const;
    void render_grabber() const;

    void transform_to_local() const;
    // returns the intersection of the mouse ray with the plane perpendicular to the gizmo axis, in local coordinate
    Vec3d mouse_position_in_local_plane(const Linef3& mouse_ray) const;
};

class GLGizmoRotate3D : public GLGizmoBase
{
    GLGizmoRotate m_x;
    GLGizmoRotate m_y;
    GLGizmoRotate m_z;

public:
    explicit GLGizmoRotate3D(GLCanvas3D& parent);

    float get_angle_x() const { return m_x.get_angle(); }
    void set_angle_x(float angle) { m_x.set_angle(angle); }

    float get_angle_y() const { return m_y.get_angle(); }
    void set_angle_y(float angle) { m_y.set_angle(angle); }

    float get_angle_z() const { return m_z.get_angle(); }
    void set_angle_z(float angle) { m_z.set_angle(angle); }

protected:
    virtual bool on_init();
    virtual void on_set_state()
    {
        m_x.set_state(m_state);
        m_y.set_state(m_state);
        m_z.set_state(m_state);
    }
    virtual void on_set_hover_id()
    {
        m_x.set_hover_id(m_hover_id == 0 ? 0 : -1);
        m_y.set_hover_id(m_hover_id == 1 ? 0 : -1);
        m_z.set_hover_id(m_hover_id == 2 ? 0 : -1);
    }
    virtual void on_start_dragging();
    virtual void on_stop_dragging();
    virtual void on_update(const Linef3& mouse_ray)
    {
        m_x.update(mouse_ray);
        m_y.update(mouse_ray);
        m_z.update(mouse_ray);
    }
    virtual void on_refresh()
    {
        m_x.refresh();
        m_y.refresh();
        m_z.refresh();
    }
    virtual void on_render(const BoundingBoxf3& box) const;
    virtual void on_render_for_picking(const BoundingBoxf3& box) const
    {
        m_x.render_for_picking(box);
        m_y.render_for_picking(box);
        m_z.render_for_picking(box);
    }
};

class GLGizmoScale : public GLGizmoBase
{
    static const float Offset;

    float m_scale;
    float m_starting_scale;

    Vec2d m_starting_drag_position;

public:
    explicit GLGizmoScale(GLCanvas3D& parent);

    float get_scale() const { return m_scale; }
    void set_scale(float scale) { m_starting_scale = scale; }

protected:
    virtual bool on_init();
    virtual void on_start_dragging();
    virtual void on_update(const Linef3& mouse_ray);
    virtual void on_render(const BoundingBoxf3& box) const;
    virtual void on_render_for_picking(const BoundingBoxf3& box) const;
};

<<<<<<< HEAD
class GLGizmoScale3D : public GLGizmoBase
{
    static const float Offset;

    mutable BoundingBoxf3 m_box;

    float m_scale_x;
    float m_scale_y;
    float m_scale_z;

    float m_starting_scale_x;
    float m_starting_scale_y;
    float m_starting_scale_z;

    Vec3d m_starting_drag_position;
    Vec3d m_starting_center;

public:
    explicit GLGizmoScale3D(GLCanvas3D& parent);

    float get_scale_x() const { return m_scale_x; }
    void set_scale_x(float scale) { m_starting_scale_x = scale; }

    float get_scale_y() const { return m_scale_y; }
    void set_scale_y(float scale) { m_starting_scale_y = scale; }

    float get_scale_z() const { return m_scale_z; }
    void set_scale_z(float scale) { m_starting_scale_z = scale; }

    void set_scale(float scale)
    {
        m_starting_scale_x = scale;
        m_starting_scale_y = scale;
        m_starting_scale_z = scale;
    }

protected:
    virtual bool on_init();
    virtual void on_start_dragging();
    virtual void on_update(const Linef3& mouse_ray);
    virtual void on_render(const BoundingBoxf3& box) const;
    virtual void on_render_for_picking(const BoundingBoxf3& box) const;

private:
    void render_box() const;
    void render_grabbers_connection(unsigned int id_1, unsigned int id_2) const;

    void do_scale_x(const Linef3& mouse_ray);
    void do_scale_y(const Linef3& mouse_ray);
    void do_scale_z(const Linef3& mouse_ray);
    void do_scale_uniform(const Linef3& mouse_ray);

    double calc_ratio(unsigned int preferred_plane_id, const Linef3& mouse_ray, const Vec3d& center) const;
};
=======

class GLGizmoFlatten : public GLGizmoBase
{
// This gizmo does not use grabbers. The m_hover_id relates to polygon managed by the class itself.

private:
    mutable Pointf3 m_normal;

    struct PlaneData {
        std::vector<Pointf3> vertices;
        Pointf3 normal;
        float area;
    };
    struct SourceDataSummary {
        std::vector<BoundingBoxf3> bounding_boxes; // bounding boxes of convex hulls of individual volumes
        float scaling_factor;
        float rotation;
        Pointf3 mesh_first_point;
    };

    // This holds information to decide whether recalculation is necessary:
    SourceDataSummary m_source_data;

    std::vector<PlaneData> m_planes;
    std::vector<Pointf> m_instances_positions;
    mutable std::unique_ptr<Pointf3> m_center = nullptr;
    const ModelObject* m_model_object = nullptr;
    void update_planes();
    bool is_plane_update_necessary() const;

public:
    GLGizmoFlatten();

    void set_flattening_data(const ModelObject* model_object);
    Pointf3 get_flattening_normal() const;

protected:
    bool on_init() override;
    void on_start_dragging() override;
    void on_update(const Pointf& mouse_pos) override {};
    void on_render(const BoundingBoxf3& box) const override;
    void on_render_for_picking(const BoundingBoxf3& box) const override;
    void on_set_state() override {
        if (m_state == On && is_plane_update_necessary())
            update_planes();
    }
};


>>>>>>> 4522811f

} // namespace GUI
} // namespace Slic3r

#endif // slic3r_GLGizmo_hpp_
<|MERGE_RESOLUTION|>--- conflicted
+++ resolved
@@ -12,12 +12,8 @@
 namespace Slic3r {
 
 class BoundingBoxf3;
-<<<<<<< HEAD
 class Linef3;
-=======
-class Pointf3;
 class ModelObject;
->>>>>>> 4522811f
 
 namespace GUI {
 
@@ -79,7 +75,6 @@
     float m_drag_color[3];
     float m_highlight_color[3];
     mutable std::vector<Grabber> m_grabbers;
-    bool m_is_container;
 
 public:
     explicit GLGizmoBase(GLCanvas3D& parent);
@@ -262,7 +257,6 @@
     virtual void on_render_for_picking(const BoundingBoxf3& box) const;
 };
 
-<<<<<<< HEAD
 class GLGizmoScale3D : public GLGizmoBase
 {
     static const float Offset;
@@ -317,58 +311,55 @@
 
     double calc_ratio(unsigned int preferred_plane_id, const Linef3& mouse_ray, const Vec3d& center) const;
 };
-=======
 
 class GLGizmoFlatten : public GLGizmoBase
 {
 // This gizmo does not use grabbers. The m_hover_id relates to polygon managed by the class itself.
 
 private:
-    mutable Pointf3 m_normal;
+    mutable Vec3d m_normal;
 
     struct PlaneData {
-        std::vector<Pointf3> vertices;
-        Pointf3 normal;
+        std::vector<Vec3d> vertices;
+        Vec3d normal;
         float area;
     };
     struct SourceDataSummary {
         std::vector<BoundingBoxf3> bounding_boxes; // bounding boxes of convex hulls of individual volumes
         float scaling_factor;
         float rotation;
-        Pointf3 mesh_first_point;
+        Vec3d mesh_first_point;
     };
 
     // This holds information to decide whether recalculation is necessary:
     SourceDataSummary m_source_data;
 
     std::vector<PlaneData> m_planes;
-    std::vector<Pointf> m_instances_positions;
-    mutable std::unique_ptr<Pointf3> m_center = nullptr;
+    std::vector<Vec2d> m_instances_positions;
+    mutable std::unique_ptr<Vec3d> m_center = nullptr;
     const ModelObject* m_model_object = nullptr;
+
     void update_planes();
     bool is_plane_update_necessary() const;
 
 public:
-    GLGizmoFlatten();
+    explicit GLGizmoFlatten(GLCanvas3D& parent);
 
     void set_flattening_data(const ModelObject* model_object);
-    Pointf3 get_flattening_normal() const;
-
-protected:
-    bool on_init() override;
-    void on_start_dragging() override;
-    void on_update(const Pointf& mouse_pos) override {};
-    void on_render(const BoundingBoxf3& box) const override;
-    void on_render_for_picking(const BoundingBoxf3& box) const override;
-    void on_set_state() override {
+    Vec3d get_flattening_normal() const;
+
+protected:
+    virtual bool on_init();
+    virtual void on_start_dragging();
+    virtual void on_update(const Linef3& mouse_ray) {}
+    virtual void on_render(const BoundingBoxf3& box) const;
+    virtual void on_render_for_picking(const BoundingBoxf3& box) const;
+    virtual void on_set_state() {
         if (m_state == On && is_plane_update_necessary())
             update_planes();
     }
 };
 
-
->>>>>>> 4522811f
-
 } // namespace GUI
 } // namespace Slic3r
 
