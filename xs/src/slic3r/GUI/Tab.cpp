#include "../../libslic3r/GCodeSender.hpp"
#include "Tab.hpp"
#include "PresetBundle.hpp"
#include "PresetHints.hpp"
#include "../../libslic3r/Utils.hpp"
#include "slic3r/Utils/Http.hpp"
#include "slic3r/Utils/OctoPrint.hpp"
#include "BonjourDialog.hpp"

#include <wx/app.h>
#include <wx/button.h>
#include <wx/scrolwin.h>
#include <wx/sizer.h>

#include <wx/bmpcbox.h>
#include <wx/bmpbuttn.h>
#include <wx/treectrl.h>
#include <wx/imaglist.h>
#include <wx/settings.h>
#include <wx/filedlg.h>

#include <boost/algorithm/string/predicate.hpp>
#include "wxExtensions.hpp"

namespace Slic3r {
namespace GUI {

// sub new
void Tab::create_preset_tab(PresetBundle *preset_bundle)
{
	m_preset_bundle = preset_bundle;

	// Vertical sizer to hold the choice menu and the rest of the page.
	Tab *panel = this;
	auto  *sizer = new wxBoxSizer(wxVERTICAL);
	sizer->SetSizeHints(panel);
	panel->SetSizer(sizer);

	// preset chooser
	m_presets_choice = new wxBitmapComboBox(panel, wxID_ANY, "", wxDefaultPosition, wxSize(270, -1), 0, 0,wxCB_READONLY);
	/*
	m_cc_presets_choice = new wxComboCtrl(panel, wxID_ANY, L(""), wxDefaultPosition, wxDefaultSize, wxCB_READONLY);
	wxDataViewTreeCtrlComboPopup* popup = new wxDataViewTreeCtrlComboPopup;
	if (popup != nullptr)
	{
		// FIXME If the following line is removed, the combo box popup list will not react to mouse clicks.
		//  On the other side, with this line the combo box popup cannot be closed by clicking on the combo button on Windows 10.
//		m_cc_presets_choice->UseAltPopupWindow();

//		m_cc_presets_choice->EnablePopupAnimation(false);
		m_cc_presets_choice->SetPopupControl(popup);
		popup->SetStringValue(from_u8("Text1"));

		popup->Bind(wxEVT_DATAVIEW_SELECTION_CHANGED, [this, popup](wxCommandEvent& evt)
		{
			auto selected = popup->GetItemText(popup->GetSelection());
			if (selected != _(L("System presets")) && selected != _(L("Default presets")))
			{
				m_cc_presets_choice->SetText(selected);
				std::string selected_string = selected.ToUTF8().data();
#ifdef __APPLE__
#else
 				select_preset(selected_string);
#endif
			}				
		});

// 		popup->Bind(wxEVT_KEY_DOWN, [popup](wxKeyEvent& evt) { popup->OnKeyEvent(evt); });
// 		popup->Bind(wxEVT_KEY_UP, [popup](wxKeyEvent& evt) { popup->OnKeyEvent(evt); });

		auto icons = new wxImageList(16, 16, true, 1);
		popup->SetImageList(icons);
		icons->Add(*new wxIcon(from_u8(Slic3r::var("flag-green-icon.png")), wxBITMAP_TYPE_PNG));
		icons->Add(*new wxIcon(from_u8(Slic3r::var("flag-red-icon.png")), wxBITMAP_TYPE_PNG));
	}
*/
	auto color = wxSystemSettings::GetColour(wxSYS_COLOUR_WINDOW);

	//buttons
	wxBitmap bmpMenu;
	bmpMenu = wxBitmap(from_u8(Slic3r::var("disk.png")), wxBITMAP_TYPE_PNG);
	m_btn_save_preset = new wxBitmapButton(panel, wxID_ANY, bmpMenu, wxDefaultPosition, wxDefaultSize, wxBORDER_NONE);
	if (wxMSW) m_btn_save_preset->SetBackgroundColour(color);
	bmpMenu = wxBitmap(from_u8(Slic3r::var("delete.png")), wxBITMAP_TYPE_PNG);
	m_btn_delete_preset = new wxBitmapButton(panel, wxID_ANY, bmpMenu, wxDefaultPosition, wxDefaultSize, wxBORDER_NONE);
	if (wxMSW) m_btn_delete_preset->SetBackgroundColour(color);

	m_show_incompatible_presets = false;
	m_bmp_show_incompatible_presets = new wxBitmap(from_u8(Slic3r::var("flag-red-icon.png")), wxBITMAP_TYPE_PNG);
	m_bmp_hide_incompatible_presets = new wxBitmap(from_u8(Slic3r::var("flag-green-icon.png")), wxBITMAP_TYPE_PNG);
	m_btn_hide_incompatible_presets = new wxBitmapButton(panel, wxID_ANY, *m_bmp_hide_incompatible_presets, wxDefaultPosition, wxDefaultSize, wxBORDER_NONE);
	if (wxMSW) m_btn_hide_incompatible_presets->SetBackgroundColour(color);

	m_btn_save_preset->SetToolTip(_(L("Save current ")) + m_title);
	m_btn_delete_preset->SetToolTip(_(L("Delete this preset")));
	m_btn_delete_preset->Disable();

	m_undo_btn = new wxButton(panel, wxID_ANY, "", wxDefaultPosition, wxDefaultSize, wxBU_EXACTFIT | wxNO_BORDER);
	m_undo_to_sys_btn = new wxButton(panel, wxID_ANY, "", wxDefaultPosition, wxDefaultSize, wxBU_EXACTFIT | wxNO_BORDER);
	if (wxMSW) {
		m_undo_btn->SetBackgroundColour(color);
		m_undo_to_sys_btn->SetBackgroundColour(color);
	}
	m_undo_btn->SetBitmap(wxBitmap(from_u8(var("bullet_white.png")), wxBITMAP_TYPE_PNG));
	m_undo_btn->Bind(wxEVT_BUTTON, ([this](wxCommandEvent){ on_back_to_initial_value(); }));
	m_undo_to_sys_btn->SetBitmap(wxBitmap(from_u8(var("bullet_white.png")), wxBITMAP_TYPE_PNG));
	m_undo_to_sys_btn->Bind(wxEVT_BUTTON, ([this](wxCommandEvent){ on_back_to_sys_value(); }));

	m_hsizer = new wxBoxSizer(wxHORIZONTAL);
	sizer->Add(m_hsizer, 0, wxBOTTOM, 3);
	m_hsizer->Add(m_presets_choice, 1, wxLEFT | wxRIGHT | wxTOP | wxALIGN_CENTER_VERTICAL, 3);
	m_hsizer->AddSpacer(4);
	m_hsizer->Add(m_btn_save_preset, 0, wxALIGN_CENTER_VERTICAL);
	m_hsizer->AddSpacer(4);
	m_hsizer->Add(m_btn_delete_preset, 0, wxALIGN_CENTER_VERTICAL);
	m_hsizer->AddSpacer(16);
	m_hsizer->Add(m_btn_hide_incompatible_presets, 0, wxALIGN_CENTER_VERTICAL);
	m_hsizer->AddSpacer(64);
	m_hsizer->Add(m_undo_to_sys_btn, 0, wxALIGN_CENTER_VERTICAL);
	m_hsizer->Add(m_undo_btn, 0, wxALIGN_CENTER_VERTICAL);
// 	m_hsizer->AddSpacer(64);
// 	m_hsizer->Add(m_cc_presets_choice, 1, wxLEFT | wxRIGHT | wxTOP | wxALIGN_CENTER_VERTICAL, 3);

	//Horizontal sizer to hold the tree and the selected page.
	m_hsizer = new wxBoxSizer(wxHORIZONTAL);
	sizer->Add(m_hsizer, 1, wxEXPAND, 0);


/*


	//temporary left vertical sizer
	m_left_sizer = new wxBoxSizer(wxVERTICAL);
	m_hsizer->Add(m_left_sizer, 0, wxEXPAND | wxLEFT | wxTOP | wxBOTTOM, 3);

	// tree
	m_presetctrl = new wxDataViewTreeCtrl(panel, wxID_ANY, wxDefaultPosition, wxSize(200, -1), wxDV_NO_HEADER);
	m_left_sizer->Add(m_presetctrl, 1, wxEXPAND);
	m_preset_icons = new wxImageList(16, 16, true, 1);
	m_presetctrl->SetImageList(m_preset_icons);
	m_preset_icons->Add(*new wxIcon(from_u8(Slic3r::var("flag-green-icon.png")), wxBITMAP_TYPE_PNG));
	m_preset_icons->Add(*new wxIcon(from_u8(Slic3r::var("flag-red-icon.png")), wxBITMAP_TYPE_PNG));

	m_presetctrl->Bind(wxEVT_DATAVIEW_SELECTION_CHANGED, [this](wxCommandEvent& evt)
	{
		auto selected = m_presetctrl->GetItemText(m_presetctrl->GetSelection());
		if (selected != _(L("System presets")) && selected != _(L("Default presets")))
		{
			std::string selected_string = selected.ToUTF8().data();
#ifdef __APPLE__
#else
			select_preset(selected_string);
#endif
		}
	});

*/

	//left vertical sizer
	m_left_sizer = new wxBoxSizer(wxVERTICAL);
	m_hsizer->Add(m_left_sizer, 0, wxEXPAND | wxLEFT | wxTOP | wxBOTTOM, 3);

	// tree
	m_treectrl = new wxTreeCtrl(panel, wxID_ANY, wxDefaultPosition, wxSize(185, -1), 
		wxTR_NO_BUTTONS | wxTR_HIDE_ROOT | wxTR_SINGLE | wxTR_NO_LINES | wxBORDER_SUNKEN | wxWANTS_CHARS);
	m_left_sizer->Add(m_treectrl, 1, wxEXPAND);
	m_icons = new wxImageList(16, 16, true, 1);
	// Index of the last icon inserted into $self->{icons}.
	m_icon_count = -1;
	m_treectrl->AssignImageList(m_icons);
	m_treectrl->AddRoot("root");
	m_treectrl->SetIndent(0);
	m_disable_tree_sel_changed_event = 0;

	m_treectrl->Bind(wxEVT_TREE_SEL_CHANGED, &Tab::OnTreeSelChange, this);
	m_treectrl->Bind(wxEVT_KEY_DOWN, &Tab::OnKeyDown, this);

	m_presets_choice->Bind(wxEVT_COMBOBOX, ([this](wxCommandEvent e){
		//! Because of The MSW and GTK version of wxBitmapComboBox derived from wxComboBox, 
		//! but the OSX version derived from wxOwnerDrawnCombo, instead of:
		//! select_preset(m_presets_choice->GetStringSelection().ToStdString()); 
		//! we doing next:
		int selected_item = m_presets_choice->GetSelection();
		if (selected_item >= 0){
			std::string selected_string = m_presets_choice->GetString(selected_item).ToUTF8().data();
			select_preset(selected_string);
		}
	}));

	m_btn_save_preset->Bind(wxEVT_BUTTON, ([this](wxCommandEvent e){ save_preset(); }));
	m_btn_delete_preset->Bind(wxEVT_BUTTON, ([this](wxCommandEvent e){ delete_preset(); }));
	m_btn_hide_incompatible_presets->Bind(wxEVT_BUTTON, ([this](wxCommandEvent e){
		toggle_show_hide_incompatible();
	}));

	// Initialize the DynamicPrintConfig by default keys/values.
	build();
	rebuild_page_tree();
	update();
}

void Tab::load_initial_data()
{
	m_config = &m_presets->get_edited_preset().config;
	m_nonsys_btn_icon = m_presets->get_selected_preset_parent() == nullptr ?
		"bullet_white.png" : "sys_unlock.png";
// 		wxMSW ? "sys_unlock.png" : "lock_open.png";
}

PageShp Tab::add_options_page(wxString title, std::string icon, bool is_extruder_pages/* = false*/)
{
	// Index of icon in an icon list $self->{icons}.
	auto icon_idx = 0;
	if (!icon.empty()) {
		icon_idx = (m_icon_index.find(icon) == m_icon_index.end()) ? -1 : m_icon_index.at(icon);
		if (icon_idx == -1) {
			// Add a new icon to the icon list.
			const auto img_icon = new wxIcon(from_u8(Slic3r::var(icon)), wxBITMAP_TYPE_PNG);
			m_icons->Add(*img_icon);
			icon_idx = ++m_icon_count;
			m_icon_index[icon] = icon_idx;
		}
	}
	// Initialize the page.
	PageShp page(new Page(this, title, icon_idx));
	page->SetScrollbars(1, 1, 1, 1);
	page->Hide();
	m_hsizer->Add(page.get(), 1, wxEXPAND | wxLEFT, 5);
	if (!is_extruder_pages) 
		m_pages.push_back(page);

	page->set_config(m_config);
	return page;
}

template<class T>
void add_correct_opts_to_dirty_options(const std::string &opt_key, std::vector<std::string> *vec, TabPrinter *tab)
{
	auto opt_init = static_cast<T*>(tab->m_presets->get_selected_preset().config.option(opt_key));
	auto opt_cur = static_cast<T*>(tab->m_config->option(opt_key));
	int opt_init_max_id = opt_init->values.size()-1;
	for (int i = 0; i < opt_cur->values.size(); i++)
	{
		int init_id = i <= opt_init_max_id ? i : 0;
		if (opt_cur->values[i] != opt_init->values[init_id])
			vec->emplace_back(opt_key + "#" + std::to_string(i));
	}
}

template<class T>
void add_correct_opts_to_sys_options(const std::string &opt_key, std::vector<std::string> *vec, TabPrinter *tab)
{
	const Preset* sys_preset = tab->m_presets->get_selected_preset_parent();
	if (sys_preset == nullptr)
		return;
	T *opt_cur = static_cast<T*>(tab->m_config->option(opt_key));
	const T *opt_sys = static_cast<const T*>(sys_preset->config.option(opt_key));
	int opt_max_id = opt_sys->values.size()-1;
	for (int i = 0; i < opt_cur->values.size(); i++)
	{
		int init_id = i <= opt_max_id ? i : 0;
		if (opt_cur->values[i] == opt_sys->values[init_id])
			vec->emplace_back(opt_key + "#" + std::to_string(i));
	}
}

// Update UI according to changes
void Tab::update_changed_ui()
{
	auto dirty_options = m_presets->current_dirty_options();

	if (name() == "printer"){
		// Update dirty_options in case changes of Extruder's options 
		TabPrinter* tab = static_cast<TabPrinter*>(this);
		m_dirty_options.resize(0);
		for (auto opt_key : dirty_options)
		{
			if (opt_key == "bed_shape"){ m_dirty_options.emplace_back(opt_key);		continue; }
			switch (m_config->option(opt_key)->type())
			{
			case coInts:	add_correct_opts_to_dirty_options<ConfigOptionInts		>(opt_key, &m_dirty_options, tab);	break;
			case coBools:	add_correct_opts_to_dirty_options<ConfigOptionBools		>(opt_key, &m_dirty_options, tab);	break;
			case coFloats:	add_correct_opts_to_dirty_options<ConfigOptionFloats	>(opt_key, &m_dirty_options, tab);	break;
			case coStrings:	add_correct_opts_to_dirty_options<ConfigOptionStrings	>(opt_key, &m_dirty_options, tab);	break;
			case coPercents:add_correct_opts_to_dirty_options<ConfigOptionPercents	>(opt_key, &m_dirty_options, tab);	break;
			case coPoints:	add_correct_opts_to_dirty_options<ConfigOptionPoints	>(opt_key, &m_dirty_options, tab);	break;
			default:		m_dirty_options.emplace_back(opt_key);		break;
			}
		}
		if (tab->m_initial_extruders_count != tab->m_extruders_count)
			m_dirty_options.emplace_back("extruders_count");

		m_sys_options.resize(0);
		const auto sys_preset = m_presets->get_selected_preset_parent();
		if (sys_preset){
			for (auto opt_key : m_config->keys())
			{
				if (opt_key == "bed_shape"){ 
					if (*tab->m_config->option(opt_key) == *sys_preset->config.option(opt_key))
						m_sys_options.emplace_back(opt_key);		
					continue; 
				}
				switch (m_config->option(opt_key)->type())
				{
				case coInts:	add_correct_opts_to_sys_options<ConfigOptionInts	>(opt_key, &m_sys_options, tab);	break;
				case coBools:	add_correct_opts_to_sys_options<ConfigOptionBools	>(opt_key, &m_sys_options, tab);	break;
				case coFloats:	add_correct_opts_to_sys_options<ConfigOptionFloats	>(opt_key, &m_sys_options, tab);	break;
				case coStrings:	add_correct_opts_to_sys_options<ConfigOptionStrings	>(opt_key, &m_sys_options, tab);	break;
				case coPercents:add_correct_opts_to_sys_options<ConfigOptionPercents>(opt_key, &m_sys_options, tab);	break;
				case coPoints:	add_correct_opts_to_sys_options<ConfigOptionPoints	>(opt_key, &m_sys_options, tab);	break;
				default:{
					const ConfigOption *opt_cur = tab->m_config->option(opt_key);
					const ConfigOption *opt_sys = sys_preset->config.option(opt_key);
					if (opt_cur != nullptr && opt_sys != nullptr && *opt_cur == *opt_sys)
						m_sys_options.emplace_back(opt_key);		
					break;
				}
				}
			}

			if (tab->m_sys_extruders_count == tab->m_extruders_count)
				m_sys_options.emplace_back("extruders_count");
		}
	}
	else{
		m_sys_options = m_presets->system_equal_options();
		m_dirty_options = dirty_options;
	}

	//update options "decoration"
	for (const auto opt_key : m_full_options_list)
	{
		bool is_nonsys_value = false;
		bool is_modified_value = true;
<<<<<<< HEAD
		std::string sys_icon = /*wxMSW ? */"sys_lock.png"/* : "lock.png"*/;
		std::string icon = /*wxMSW ? */"action_undo.png"/* : "arrow_undo.png"*/;
		wxColour& color = *get_sys_label_clr();
=======
		std::string sys_icon = wxMSW ? "sys_lock.png" : "lock.png";
		std::string icon = wxMSW ? "action_undo.png" : "arrow_undo.png";
		wxColour color = get_sys_label_clr();
>>>>>>> a541f5df
		if (find(m_sys_options.begin(), m_sys_options.end(), opt_key) == m_sys_options.end()) {
			is_nonsys_value = true;
			sys_icon = m_nonsys_btn_icon;
			if(find(m_dirty_options.begin(), m_dirty_options.end(), opt_key) == m_dirty_options.end())
				color = wxSystemSettings::GetColour(wxSYS_COLOUR_WINDOWTEXT);
			else
				color = get_modified_label_clr();
		}
		if (find(m_dirty_options.begin(), m_dirty_options.end(), opt_key) == m_dirty_options.end())
		{
			is_modified_value = false;
			icon = "bullet_white.png";
		}
		Field* field = get_field(opt_key);
		if (field == nullptr) continue;
		field->m_is_nonsys_value = is_nonsys_value;
		field->m_is_modified_value = is_modified_value;
		field->m_Undo_btn->SetBitmap(wxBitmap(from_u8(var(icon)), wxBITMAP_TYPE_PNG));
		field->m_Undo_to_sys_btn->SetBitmap(wxBitmap(from_u8(var(sys_icon)), wxBITMAP_TYPE_PNG));
		if (field->m_Label != nullptr){
			field->m_Label->SetForegroundColour(color);
			field->m_Label->Refresh(true);
		}
	}

	wxTheApp->CallAfter([this]() {
		update_changed_tree_ui();
	});
}

template<class T>
void add_correct_opts_to_full_options_list(const std::string &opt_key, std::vector<std::string> *vec, TabPrinter *tab)
{
	T *opt_cur = static_cast<T*>(tab->m_config->option(opt_key));
	for (int i = 0; i < opt_cur->values.size(); i++)
		vec->emplace_back(opt_key + "#" + std::to_string(i));
}

void Tab::update_full_options_list()
{
	if (!m_full_options_list.empty())
		m_full_options_list.resize(0);

	if (m_name != "printer"){
		m_full_options_list = m_config->keys();
		return;
	}

	TabPrinter* tab = static_cast<TabPrinter*>(this);
	for (const auto opt_key : m_config->keys())
	{
		if (opt_key == "bed_shape"){
			m_full_options_list.emplace_back(opt_key);
			continue;
		}
		switch (m_config->option(opt_key)->type())
		{
		case coInts:	add_correct_opts_to_full_options_list<ConfigOptionInts		>(opt_key, &m_full_options_list, tab);	break;
		case coBools:	add_correct_opts_to_full_options_list<ConfigOptionBools		>(opt_key, &m_full_options_list, tab);	break;
		case coFloats:	add_correct_opts_to_full_options_list<ConfigOptionFloats	>(opt_key, &m_full_options_list, tab);	break;
		case coStrings:	add_correct_opts_to_full_options_list<ConfigOptionStrings	>(opt_key, &m_full_options_list, tab);	break;
		case coPercents:add_correct_opts_to_full_options_list<ConfigOptionPercents	>(opt_key, &m_full_options_list, tab);	break;
		case coPoints:	add_correct_opts_to_full_options_list<ConfigOptionPoints	>(opt_key, &m_full_options_list, tab);	break;
		default:		m_full_options_list.emplace_back(opt_key);		break;
		}
	}
	m_full_options_list.emplace_back("extruders_count");
}

void Tab::update_sys_ui_after_sel_preset()
{
	for (const auto opt_key : m_full_options_list){
		Field* field = get_field(opt_key);
		if (field != nullptr){
			field->m_Undo_to_sys_btn->SetBitmap(wxBitmap(from_u8(var(m_nonsys_btn_icon)), wxBITMAP_TYPE_PNG));
			field->m_is_nonsys_value = true;
			if (field->m_Label != nullptr){
				field->m_Label->SetForegroundColour(wxSystemSettings::GetColour(wxSYS_COLOUR_WINDOWTEXT));
				field->m_Label->Refresh(true);
			}
		}
	}
	m_sys_options.resize(0);
}

void Tab::update_changed_tree_ui()
{
	auto cur_item = m_treectrl->GetFirstVisibleItem();
	auto selection = m_treectrl->GetItemText(m_treectrl->GetSelection());
	while (cur_item){
		auto title = m_treectrl->GetItemText(cur_item);
		int i=0;
		for (auto page : m_pages)
		{
			if (page->title() != title)
				continue;
			bool sys_page = true;
			bool modified_page = false;
			if (title == _("General")){
				std::initializer_list<const char*> optional_keys{ "extruders_count", "bed_shape" };
				for (auto &opt_key : optional_keys) {
					if (sys_page && find(m_sys_options.begin(), m_sys_options.end(), opt_key) == m_sys_options.end())
						sys_page = false;
					if (!modified_page && find(m_dirty_options.begin(), m_dirty_options.end(), opt_key) != m_dirty_options.end())
						modified_page = true;
				}
			}
			for (auto group : page->m_optgroups)
			{
				for (t_opt_map::iterator it = group->m_opt_map.begin(); it != group->m_opt_map.end(); ++it) {
					const std::string& opt_key = it->first;
					if (sys_page && find(m_sys_options.begin(), m_sys_options.end(), opt_key) == m_sys_options.end())
						sys_page = false;
					if (!modified_page && find(m_dirty_options.begin(), m_dirty_options.end(), opt_key) != m_dirty_options.end())
						modified_page = true;
				}
				if (!sys_page && modified_page)
					break;
			}
			if (sys_page)
				m_treectrl->SetItemTextColour(cur_item, get_sys_label_clr());
			else if (modified_page)
				m_treectrl->SetItemTextColour(cur_item, get_modified_label_clr());
			else
				m_treectrl->SetItemTextColour(cur_item, wxSystemSettings::GetColour(wxSYS_COLOUR_WINDOWTEXT));

			page->m_is_nonsys_values = !sys_page;
			page->m_is_modified_values = modified_page;

			if (selection == title){
				m_is_nonsys_values = page->m_is_nonsys_values;
				m_is_modified_values = page->m_is_modified_values;
			}
			break;
		}
		auto next_item = m_treectrl->GetNextVisible(cur_item);
		cur_item = next_item;
	}
	update_undo_buttons();
}

void Tab::update_undo_buttons()
{
	const std::string& undo_icon = !m_is_modified_values ? "bullet_white.png" :
									/*wxMSW ? */"action_undo.png"/* : "arrow_undo.png"*/;
	const std::string& undo_to_sys_icon = m_is_nonsys_values ? m_nonsys_btn_icon :
									/*wxMSW ? */"sys_lock.png"/* : "lock.png"*/;

	m_undo_btn->SetBitmap(wxBitmap(from_u8(var(undo_icon)), wxBITMAP_TYPE_PNG));
	m_undo_to_sys_btn->SetBitmap(wxBitmap(from_u8(var(undo_to_sys_icon)), wxBITMAP_TYPE_PNG));
}

void Tab::on_back_to_initial_value()
{
	if (!m_is_modified_values) return;

	auto selection = m_treectrl->GetItemText(m_treectrl->GetSelection());
	for (auto page : m_pages)
		if (page->title() == selection)	{
			for (auto group : page->m_optgroups){
				if (group->title == _("Capabilities")){
					if (find(m_dirty_options.begin(), m_dirty_options.end(), "extruders_count") != m_dirty_options.end())
						group->back_to_initial_value("extruders_count");
				}
				if (group->title == _("Size and coordinates")){
					if (find(m_dirty_options.begin(), m_dirty_options.end(), "bed_shape") != m_dirty_options.end())
						group->back_to_initial_value("bed_shape");
				}
				for (t_opt_map::iterator it = group->m_opt_map.begin(); it != group->m_opt_map.end(); ++it) {
					const std::string& opt_key = it->first;
					if (find(m_dirty_options.begin(), m_dirty_options.end(), opt_key) != m_dirty_options.end())
						group->back_to_initial_value(opt_key);
				}
			}
			break;
		}
	update_changed_ui();
}

void Tab::on_back_to_sys_value()
{
	if (!m_is_nonsys_values) return;

	auto selection = m_treectrl->GetItemText(m_treectrl->GetSelection());
	for (auto page : m_pages)
		if (page->title() == selection)	{
			for (auto group : page->m_optgroups) {
				if (group->title == _("Capabilities")){
					if (find(m_sys_options.begin(), m_sys_options.end(), "extruders_count") == m_sys_options.end())
						group->back_to_sys_value("extruders_count");
				}
				if (group->title == _("Size and coordinates")){
					if (find(m_sys_options.begin(), m_sys_options.end(), "bed_shape") == m_sys_options.end())
						group->back_to_sys_value("bed_shape");
				}
				for (t_opt_map::iterator it = group->m_opt_map.begin(); it != group->m_opt_map.end(); ++it) {
					const std::string& opt_key = it->first;
					if (find(m_sys_options.begin(), m_sys_options.end(), opt_key) == m_sys_options.end())
						group->back_to_sys_value(opt_key);
				}
			}
			break;
		}
	update_changed_ui();
}

// Update the combo box label of the selected preset based on its "dirty" state,
// comparing the selected preset config with $self->{config}.
void Tab::update_dirty(){
	m_presets->update_dirty_ui(m_presets_choice);
	on_presets_changed();	
	update_changed_ui();
//	update_dirty_presets(m_cc_presets_choice);
}

void Tab::update_tab_ui()
{
	m_presets->update_tab_ui(m_presets_choice, m_show_incompatible_presets);
// 	update_tab_presets(m_cc_presets_choice, m_show_incompatible_presets);
// 	update_presetsctrl(m_presetctrl, m_show_incompatible_presets);
}

// Load a provied DynamicConfig into the tab, modifying the active preset.
// This could be used for example by setting a Wipe Tower position by interactive manipulation in the 3D view.
void Tab::load_config(DynamicPrintConfig config)
{
	bool modified = 0;
	for(auto opt_key : m_config->diff(config)) {
		m_config->set_key_value(opt_key, config.option(opt_key)->clone());
		modified = 1;
	}
	if (modified) {
		update_dirty();
		//# Initialize UI components with the config values.
		reload_config();
		update();
	}
}

// Reload current $self->{config} (aka $self->{presets}->edited_preset->config) into the UI fields.
void Tab::reload_config(){
	Freeze();
	for (auto page : m_pages)
		page->reload_config();
 	Thaw();
}

Field* Tab::get_field(t_config_option_key opt_key, int opt_index/* = -1*/) const
{
	Field* field = nullptr;
	for (auto page : m_pages){
		field = page->get_field(opt_key, opt_index);
		if (field != nullptr)
			return field;
	}
	return field;
}

// Set a key/value pair on this page. Return true if the value has been modified.
// Currently used for distributing extruders_count over preset pages of Slic3r::GUI::Tab::Printer
// after a preset is loaded.
bool Tab::set_value(t_config_option_key opt_key, boost::any value){
	bool changed = false;
	for(auto page: m_pages) {
		if (page->set_value(opt_key, value))
		changed = true;
	}
	return changed;
}

// To be called by custom widgets, load a value into a config,
// update the preset selection boxes (the dirty flags)
void Tab::load_key_value(std::string opt_key, boost::any value)
{
	change_opt_value(*m_config, opt_key, value);
	// Mark the print & filament enabled if they are compatible with the currently selected preset.
	if (opt_key.compare("compatible_printers") == 0) {
		m_preset_bundle->update_compatible_with_printer(0);
	} 
	m_presets->update_dirty_ui(m_presets_choice);
	on_presets_changed();
	update();
}

extern wxFrame *g_wxMainFrame;

void Tab::on_value_change(std::string opt_key, boost::any value)
{
	if (m_event_value_change > 0) {
		wxCommandEvent event(m_event_value_change);
		std::string str_out = opt_key + " " + m_name;
		event.SetString(str_out);
		if (opt_key == "extruders_count")
		{
			int val = boost::any_cast<size_t>(value);
			event.SetInt(val);
		}
		g_wxMainFrame->ProcessWindowEvent(event);
	}
	if (opt_key == "fill_density")
	{
		value = get_optgroup()->get_config_value(*m_config, opt_key);
		get_optgroup()->set_value(opt_key, value);
	}
	if (opt_key == "support_material" || opt_key == "support_material_buildplate_only")
	{
		wxString new_selection = !m_config->opt_bool("support_material") ?
								_("None") :
								m_config->opt_bool("support_material_buildplate_only") ?
									_("Support on build plate only") :
									_("Everywhere");
		get_optgroup()->set_value("support", new_selection);
	}
	if (opt_key == "brim_width")
	{
		bool val = m_config->opt_float("brim_width") > 0.0 ? true : false;
		get_optgroup()->set_value("brim", val);
	}

		
	update();
}

// Call a callback to update the selection of presets on the platter:
// To update the content of the selection boxes,
// to update the filament colors of the selection boxes,
// to update the "dirty" flags of the selection boxes,
// to uddate number of "filament" selection boxes when the number of extruders change.
void Tab::on_presets_changed()
{
	if (m_event_presets_changed > 0) {
		wxCommandEvent event(m_event_presets_changed);
		event.SetString(m_name);
		g_wxMainFrame->ProcessWindowEvent(event);
	}

	const Preset* parent = m_presets->get_selected_preset_parent();
	const wxString description_line = parent == nullptr ?
		_(L("It's default preset")) : parent == &m_presets->get_selected_preset() ?
		_(L("It's system preset")) :
		_(L("Current preset is inherited from")) + ":\n" + parent->name;
	m_parent_preset_description_line->SetText(description_line);
}

void Tab::update_frequently_changed_parameters()
{
	boost::any value = get_optgroup()->get_config_value(*m_config, "fill_density");
	get_optgroup()->set_value("fill_density", value);

	wxString new_selection = !m_config->opt_bool("support_material") ?
							_("None") :
							m_config->opt_bool("support_material_buildplate_only") ?
								_("Support on build plate only") :
								_("Everywhere");
	get_optgroup()->set_value("support", new_selection);

	bool val = m_config->opt_float("brim_width") > 0.0 ? true : false;
	get_optgroup()->set_value("brim", val);
}

void Tab::reload_compatible_printers_widget()
{
	bool has_any = !m_config->option<ConfigOptionStrings>("compatible_printers")->values.empty();
	has_any ? m_compatible_printers_btn->Enable() : m_compatible_printers_btn->Disable();
	m_compatible_printers_checkbox->SetValue(!has_any);
	get_field("compatible_printers_condition")->toggle(!has_any);
}

void TabPrint::build()
{
	m_presets = &m_preset_bundle->prints;
	load_initial_data();

	auto page = add_options_page(_(L("Layers and perimeters")), "layers.png");
		auto optgroup = page->new_optgroup(_(L("Layer height")));
		optgroup->append_single_option_line("layer_height");
		optgroup->append_single_option_line("first_layer_height");

		optgroup = page->new_optgroup(_(L("Vertical shells")));
		optgroup->append_single_option_line("perimeters");
		optgroup->append_single_option_line("spiral_vase");

		Line line { "", "" };
		line.full_width = 1;
		line.widget = [this](wxWindow* parent) {
			return description_line_widget(parent, &m_recommended_thin_wall_thickness_description_line);
		};
		optgroup->append_line(line);

		optgroup = page->new_optgroup(_(L("Horizontal shells")));
		line = { _(L("Solid layers")), "" };
		line.append_option(optgroup->get_option("top_solid_layers"));
		line.append_option(optgroup->get_option("bottom_solid_layers"));
		optgroup->append_line(line);

		optgroup = page->new_optgroup(_(L("Quality (slower slicing)")));
		optgroup->append_single_option_line("extra_perimeters");
		optgroup->append_single_option_line("ensure_vertical_shell_thickness");
		optgroup->append_single_option_line("avoid_crossing_perimeters");
		optgroup->append_single_option_line("thin_walls");
		optgroup->append_single_option_line("overhangs");

		optgroup = page->new_optgroup(_(L("Advanced")));
		optgroup->append_single_option_line("seam_position");
		optgroup->append_single_option_line("external_perimeters_first");

	page = add_options_page(_(L("Infill")), "infill.png");
		optgroup = page->new_optgroup(_(L("Infill")));
		optgroup->append_single_option_line("fill_density");
		optgroup->append_single_option_line("fill_pattern");
		optgroup->append_single_option_line("external_fill_pattern");

		optgroup = page->new_optgroup(_(L("Reducing printing time")));
		optgroup->append_single_option_line("infill_every_layers");
		optgroup->append_single_option_line("infill_only_where_needed");

		optgroup = page->new_optgroup(_(L("Advanced")));
		optgroup->append_single_option_line("solid_infill_every_layers");
		optgroup->append_single_option_line("fill_angle");
		optgroup->append_single_option_line("solid_infill_below_area");
		optgroup->append_single_option_line("bridge_angle");
		optgroup->append_single_option_line("only_retract_when_crossing_perimeters");
		optgroup->append_single_option_line("infill_first");

	page = add_options_page(_(L("Skirt and brim")), "box.png");
		optgroup = page->new_optgroup(_(L("Skirt")));
		optgroup->append_single_option_line("skirts");
		optgroup->append_single_option_line("skirt_distance");
		optgroup->append_single_option_line("skirt_height");
		optgroup->append_single_option_line("min_skirt_length");

		optgroup = page->new_optgroup(_(L("Brim")));
		optgroup->append_single_option_line("brim_width");

	page = add_options_page(_(L("Support material")), "building.png");
		optgroup = page->new_optgroup(_(L("Support material")));
		optgroup->append_single_option_line("support_material");
		optgroup->append_single_option_line("support_material_threshold");
		optgroup->append_single_option_line("support_material_enforce_layers");

		optgroup = page->new_optgroup(_(L("Raft")));
		optgroup->append_single_option_line("raft_layers");
//		# optgroup->append_single_option_line(get_option_("raft_contact_distance");

		optgroup = page->new_optgroup(_(L("Options for support material and raft")));
		optgroup->append_single_option_line("support_material_contact_distance");
		optgroup->append_single_option_line("support_material_pattern");
		optgroup->append_single_option_line("support_material_with_sheath");
		optgroup->append_single_option_line("support_material_spacing");
		optgroup->append_single_option_line("support_material_angle");
		optgroup->append_single_option_line("support_material_interface_layers");
		optgroup->append_single_option_line("support_material_interface_spacing");
		optgroup->append_single_option_line("support_material_interface_contact_loops");
		optgroup->append_single_option_line("support_material_buildplate_only");
		optgroup->append_single_option_line("support_material_xy_spacing");
		optgroup->append_single_option_line("dont_support_bridges");
		optgroup->append_single_option_line("support_material_synchronize_layers");

	page = add_options_page(_(L("Speed")), "time.png");
		optgroup = page->new_optgroup(_(L("Speed for print moves")));
		optgroup->append_single_option_line("perimeter_speed");
		optgroup->append_single_option_line("small_perimeter_speed");
		optgroup->append_single_option_line("external_perimeter_speed");
		optgroup->append_single_option_line("infill_speed");
		optgroup->append_single_option_line("solid_infill_speed");
		optgroup->append_single_option_line("top_solid_infill_speed");
		optgroup->append_single_option_line("support_material_speed");
		optgroup->append_single_option_line("support_material_interface_speed");
		optgroup->append_single_option_line("bridge_speed");
		optgroup->append_single_option_line("gap_fill_speed");

		optgroup = page->new_optgroup(_(L("Speed for non-print moves")));
		optgroup->append_single_option_line("travel_speed");

		optgroup = page->new_optgroup(_(L("Modifiers")));
		optgroup->append_single_option_line("first_layer_speed");

		optgroup = page->new_optgroup(_(L("Acceleration control (advanced)")));
		optgroup->append_single_option_line("perimeter_acceleration");
		optgroup->append_single_option_line("infill_acceleration");
		optgroup->append_single_option_line("bridge_acceleration");
		optgroup->append_single_option_line("first_layer_acceleration");
		optgroup->append_single_option_line("default_acceleration");

		optgroup = page->new_optgroup(_(L("Autospeed (advanced)")));
		optgroup->append_single_option_line("max_print_speed");
		optgroup->append_single_option_line("max_volumetric_speed");
		optgroup->append_single_option_line("max_volumetric_extrusion_rate_slope_positive");
		optgroup->append_single_option_line("max_volumetric_extrusion_rate_slope_negative");

	page = add_options_page(_(L("Multiple Extruders")), "funnel.png");
		optgroup = page->new_optgroup(_(L("Extruders")));
		optgroup->append_single_option_line("perimeter_extruder");
		optgroup->append_single_option_line("infill_extruder");
		optgroup->append_single_option_line("solid_infill_extruder");
		optgroup->append_single_option_line("support_material_extruder");
		optgroup->append_single_option_line("support_material_interface_extruder");

		optgroup = page->new_optgroup(_(L("Ooze prevention")));
		optgroup->append_single_option_line("ooze_prevention");
		optgroup->append_single_option_line("standby_temperature_delta");

		optgroup = page->new_optgroup(_(L("Wipe tower")));
		optgroup->append_single_option_line("wipe_tower");
		optgroup->append_single_option_line("wipe_tower_x");
		optgroup->append_single_option_line("wipe_tower_y");
		optgroup->append_single_option_line("wipe_tower_width");
		optgroup->append_single_option_line("wipe_tower_per_color_wipe");

		optgroup = page->new_optgroup(_(L("Advanced")));
		optgroup->append_single_option_line("interface_shells");

	page = add_options_page(_(L("Advanced")), "wrench.png");
		optgroup = page->new_optgroup(_(L("Extrusion width")));
		optgroup->append_single_option_line("extrusion_width");
		optgroup->append_single_option_line("first_layer_extrusion_width");
		optgroup->append_single_option_line("perimeter_extrusion_width");
		optgroup->append_single_option_line("external_perimeter_extrusion_width");
		optgroup->append_single_option_line("infill_extrusion_width");
		optgroup->append_single_option_line("solid_infill_extrusion_width");
		optgroup->append_single_option_line("top_infill_extrusion_width");
		optgroup->append_single_option_line("support_material_extrusion_width");

		optgroup = page->new_optgroup(_(L("Overlap")));
		optgroup->append_single_option_line("infill_overlap");

		optgroup = page->new_optgroup(_(L("Flow")));
		optgroup->append_single_option_line("bridge_flow_ratio");

		optgroup = page->new_optgroup(_(L("Other")));
		optgroup->append_single_option_line("clip_multipart_objects");
		optgroup->append_single_option_line("elefant_foot_compensation");
		optgroup->append_single_option_line("xy_size_compensation");
//		#            optgroup->append_single_option_line("threads");
		optgroup->append_single_option_line("resolution");

	page = add_options_page(_(L("Output options")), "page_white_go.png");
		optgroup = page->new_optgroup(_(L("Sequential printing")));
		optgroup->append_single_option_line("complete_objects");
		line = { _(L("Extruder clearance (mm)")), "" };
		Option option = optgroup->get_option("extruder_clearance_radius");
		option.opt.width = 60;
		line.append_option(option);
		option = optgroup->get_option("extruder_clearance_height");
		option.opt.width = 60;
		line.append_option(option);
		optgroup->append_line(line);

		optgroup = page->new_optgroup(_(L("Output file")));
		optgroup->append_single_option_line("gcode_comments");
		option = optgroup->get_option("output_filename_format");
		option.opt.full_width = true;
		optgroup->append_single_option_line(option);

		optgroup = page->new_optgroup(_(L("Post-processing scripts")), 0);	
		option = optgroup->get_option("post_process");
		option.opt.full_width = true;
		option.opt.height = 50;
		optgroup->append_single_option_line(option);

	page = add_options_page(_(L("Notes")), "note.png");
		optgroup = page->new_optgroup(_(L("Notes")), 0);						
		option = optgroup->get_option("notes");
		option.opt.full_width = true;
		option.opt.height = 250;
		optgroup->append_single_option_line(option);

	page = add_options_page(_(L("Dependencies")), "wrench.png");
		optgroup = page->new_optgroup(_(L("Profile dependencies")));
		line = { _(L("Compatible printers")), "" };
		line.widget = [this](wxWindow* parent){
			return compatible_printers_widget(parent, &m_compatible_printers_checkbox, &m_compatible_printers_btn);
		};
		optgroup->append_line(line);

		option = optgroup->get_option("compatible_printers_condition");
		option.opt.full_width = true;
		optgroup->append_single_option_line(option);

		line = Line{ "", "" };
		line.full_width = 1;
		line.widget = [this](wxWindow* parent) {
			return description_line_widget(parent, &m_parent_preset_description_line);
		};
		optgroup->append_line(line);
}

// Reload current config (aka presets->edited_preset->config) into the UI fields.
void TabPrint::reload_config(){
	reload_compatible_printers_widget();
	Tab::reload_config();
}

void TabPrint::update()
{
	Freeze();

	double fill_density = m_config->option<ConfigOptionPercent>("fill_density")->value;

	if (m_config->opt_bool("spiral_vase") &&
		!(m_config->opt_int("perimeters") == 1 && m_config->opt_int("top_solid_layers") == 0 &&
		fill_density == 0)) {
		wxString msg_text = _(L("The Spiral Vase mode requires:\n"
			"- one perimeter\n"
			"- no top solid layers\n"
			"- 0% fill density\n"
			"- no support material\n"
			"- no ensure_vertical_shell_thickness\n"
			"\nShall I adjust those settings in order to enable Spiral Vase?"));
		auto dialog = new wxMessageDialog(parent(), msg_text, _(L("Spiral Vase")), wxICON_WARNING | wxYES | wxNO);
		DynamicPrintConfig new_conf = *m_config;
		if (dialog->ShowModal() == wxID_YES) {
			new_conf.set_key_value("perimeters", new ConfigOptionInt(1));
			new_conf.set_key_value("top_solid_layers", new ConfigOptionInt(0));
			new_conf.set_key_value("fill_density", new ConfigOptionPercent(0));
			new_conf.set_key_value("support_material", new ConfigOptionBool(false));
			new_conf.set_key_value("support_material_enforce_layers", new ConfigOptionInt(0));
			new_conf.set_key_value("ensure_vertical_shell_thickness", new ConfigOptionBool(false));
			fill_density = 0;
		}
		else {
			new_conf.set_key_value("spiral_vase", new ConfigOptionBool(false));
		}
		load_config(new_conf);
		on_value_change("fill_density", fill_density);
	}

	auto first_layer_height = m_config->option<ConfigOptionFloatOrPercent>("first_layer_height")->value;
	auto layer_height = m_config->opt_float("layer_height");
	if (m_config->opt_bool("wipe_tower") &&
		(first_layer_height != 0.2 || layer_height < 0.15 || layer_height > 0.35)) {
		wxString msg_text = _(L("The Wipe Tower currently supports only:\n"
			"- first layer height 0.2mm\n"
			"- layer height from 0.15mm to 0.35mm\n"
			"\nShall I adjust those settings in order to enable the Wipe Tower?"));
		auto dialog = new wxMessageDialog(parent(), msg_text, _(L("Wipe Tower")), wxICON_WARNING | wxYES | wxNO);
		DynamicPrintConfig new_conf = *m_config;
		if (dialog->ShowModal() == wxID_YES) {
			const auto &val = *m_config->option<ConfigOptionFloatOrPercent>("first_layer_height");
			auto percent = val.percent;
			new_conf.set_key_value("first_layer_height", new ConfigOptionFloatOrPercent(0.2, percent));

			if (m_config->opt_float("layer_height") < 0.15) new_conf.set_key_value("layer_height", new ConfigOptionFloat(0.15));
			if (m_config->opt_float("layer_height") > 0.35) new_conf.set_key_value("layer_height", new ConfigOptionFloat(0.35));
		}
		else
			new_conf.set_key_value("wipe_tower", new ConfigOptionBool(false));
		load_config(new_conf);
	}

	if (m_config->opt_bool("wipe_tower") && m_config->opt_bool("support_material") &&
		m_config->opt_float("support_material_contact_distance") > 0. &&
		(m_config->opt_int("support_material_extruder") != 0 || m_config->opt_int("support_material_interface_extruder") != 0)) {
		wxString msg_text = _(L("The Wipe Tower currently supports the non-soluble supports only\n"
			"if they are printed with the current extruder without triggering a tool change.\n"
			"(both support_material_extruder and support_material_interface_extruder need to be set to 0).\n"
			"\nShall I adjust those settings in order to enable the Wipe Tower?"));
		auto dialog = new wxMessageDialog(parent(), msg_text, _(L("Wipe Tower")), wxICON_WARNING | wxYES | wxNO);
		DynamicPrintConfig new_conf = *m_config;
		if (dialog->ShowModal() == wxID_YES) {
			new_conf.set_key_value("support_material_extruder", new ConfigOptionInt(0));
			new_conf.set_key_value("support_material_interface_extruder", new ConfigOptionInt(0));
		}
		else
			new_conf.set_key_value("wipe_tower", new ConfigOptionBool(false));
		load_config(new_conf);
	}

	if (m_config->opt_bool("wipe_tower") && m_config->opt_bool("support_material") &&
		m_config->opt_float("support_material_contact_distance") == 0 &&
		!m_config->opt_bool("support_material_synchronize_layers")) {
		wxString msg_text = _(L("For the Wipe Tower to work with the soluble supports, the support layers\n"
			"need to be synchronized with the object layers.\n"
			"\nShall I synchronize support layers in order to enable the Wipe Tower?"));
		auto dialog = new wxMessageDialog(parent(), msg_text, _(L("Wipe Tower")), wxICON_WARNING | wxYES | wxNO);
		DynamicPrintConfig new_conf = *m_config;
		if (dialog->ShowModal() == wxID_YES) {
			new_conf.set_key_value("support_material_synchronize_layers", new ConfigOptionBool(true));
		}
		else
			new_conf.set_key_value("wipe_tower", new ConfigOptionBool(false));
		load_config(new_conf);
	}

	if (m_config->opt_bool("support_material")) {
		// Ask only once.
		if (!m_support_material_overhangs_queried) {
			m_support_material_overhangs_queried = true;
			if (!m_config->opt_bool("overhangs")/* != 1*/) {
				wxString msg_text = _(L("Supports work better, if the following feature is enabled:\n"
					"- Detect bridging perimeters\n"
					"\nShall I adjust those settings for supports?"));
				auto dialog = new wxMessageDialog(parent(), msg_text, _(L("Support Generator")), wxICON_WARNING | wxYES | wxNO | wxCANCEL);
				DynamicPrintConfig new_conf = *m_config;
				auto answer = dialog->ShowModal();
				if (answer == wxID_YES) {
					// Enable "detect bridging perimeters".
					new_conf.set_key_value("overhangs", new ConfigOptionBool(true));
				} else if (answer == wxID_NO) {
					// Do nothing, leave supports on and "detect bridging perimeters" off.
				} else if (answer == wxID_CANCEL) {
					// Disable supports.
					new_conf.set_key_value("support_material", new ConfigOptionBool(false));
					m_support_material_overhangs_queried = false;
				}
				load_config(new_conf);
			}
		}
	}
	else {
		m_support_material_overhangs_queried = false;
	}

	if (m_config->option<ConfigOptionPercent>("fill_density")->value == 100) {
		auto fill_pattern = m_config->option<ConfigOptionEnum<InfillPattern>>("fill_pattern")->value;
		std::string str_fill_pattern = "";
		t_config_enum_values map_names = m_config->option<ConfigOptionEnum<InfillPattern>>("fill_pattern")->get_enum_values();
		for (auto it : map_names) {
			if (fill_pattern == it.second) {
				str_fill_pattern = it.first;
				break;
			}
		}
		if (!str_fill_pattern.empty()){
			auto external_fill_pattern = m_config->def()->get("external_fill_pattern")->enum_values;
			bool correct_100p_fill = false;
			for (auto fill : external_fill_pattern)
			{
				if (str_fill_pattern.compare(fill) == 0)
					correct_100p_fill = true;
			}
			// get fill_pattern name from enum_labels for using this one at dialog_msg
			str_fill_pattern = m_config->def()->get("fill_pattern")->enum_labels[fill_pattern];
			if (!correct_100p_fill){
				wxString msg_text = _(L("The ")) + str_fill_pattern + _(L(" infill pattern is not supposed to work at 100% density.\n"
					"\nShall I switch to rectilinear fill pattern?"));
				auto dialog = new wxMessageDialog(parent(), msg_text, _(L("Infill")), wxICON_WARNING | wxYES | wxNO);
				DynamicPrintConfig new_conf = *m_config;
				if (dialog->ShowModal() == wxID_YES) {
					new_conf.set_key_value("fill_pattern", new ConfigOptionEnum<InfillPattern>(ipRectilinear));
					fill_density = 100;
				}
				else
					fill_density = m_presets->get_selected_preset().config.option<ConfigOptionPercent>("fill_density")->value;
				new_conf.set_key_value("fill_density", new ConfigOptionPercent(fill_density));
				load_config(new_conf);
				on_value_change("fill_density", fill_density);
			}
		}
	}

	bool have_perimeters = m_config->opt_int("perimeters") > 0;
	std::vector<std::string> vec_enable = {	"extra_perimeters", "ensure_vertical_shell_thickness", "thin_walls", "overhangs",
											"seam_position", "external_perimeters_first", "external_perimeter_extrusion_width",
											"perimeter_speed", "small_perimeter_speed", "external_perimeter_speed" };
	for (auto el : vec_enable)
		get_field(el)->toggle(have_perimeters);

	bool have_infill = m_config->option<ConfigOptionPercent>("fill_density")->value > 0;
	vec_enable.resize(0);
	vec_enable = {	"fill_pattern", "infill_every_layers", "infill_only_where_needed",
					"solid_infill_every_layers", "solid_infill_below_area", "infill_extruder" };
	// infill_extruder uses the same logic as in Print::extruders()
	for (auto el : vec_enable)
		get_field(el)->toggle(have_infill);

	bool have_solid_infill = m_config->opt_int("top_solid_layers") > 0 || m_config->opt_int("bottom_solid_layers") > 0;
	vec_enable.resize(0);
	vec_enable = {	"external_fill_pattern", "infill_first", "solid_infill_extruder",
					"solid_infill_extrusion_width", "solid_infill_speed" };
	// solid_infill_extruder uses the same logic as in Print::extruders()
	for (auto el : vec_enable)
		get_field(el)->toggle(have_solid_infill);

	vec_enable.resize(0);
	vec_enable = {	"fill_angle", "bridge_angle", "infill_extrusion_width",
					"infill_speed", "bridge_speed" };
	for (auto el : vec_enable)
		get_field(el)->toggle(have_infill || have_solid_infill);

	get_field("gap_fill_speed")->toggle(have_perimeters && have_infill);

	bool have_top_solid_infill = m_config->opt_int("top_solid_layers") > 0;
	vec_enable.resize(0);
	vec_enable = { "top_infill_extrusion_width", "top_solid_infill_speed" };
	for (auto el : vec_enable)
		get_field(el)->toggle(have_top_solid_infill);

	bool have_default_acceleration = m_config->opt_float("default_acceleration") > 0;
	vec_enable.resize(0);
	vec_enable = {	"perimeter_acceleration", "infill_acceleration",
					"bridge_acceleration", "first_layer_acceleration" };
	for (auto el : vec_enable)
		get_field(el)->toggle(have_default_acceleration);

	bool have_skirt = m_config->opt_int("skirts") > 0 || m_config->opt_float("min_skirt_length") > 0;
	vec_enable.resize(0);
	vec_enable = { "skirt_distance", "skirt_height" };
	for (auto el : vec_enable)
		get_field(el)->toggle(have_skirt);

	bool have_brim = m_config->opt_float("brim_width") > 0;
	// perimeter_extruder uses the same logic as in Print::extruders()
	get_field("perimeter_extruder")->toggle(have_perimeters || have_brim);

	bool have_raft = m_config->opt_int("raft_layers") > 0;
	bool have_support_material = m_config->opt_bool("support_material") || have_raft;
	bool have_support_interface = m_config->opt_int("support_material_interface_layers") > 0;
	bool have_support_soluble = have_support_material && m_config->opt_float("support_material_contact_distance") == 0;
	vec_enable.resize(0);
	vec_enable = {	"support_material_threshold", "support_material_pattern", "support_material_with_sheath",
					"support_material_spacing", "support_material_angle", "support_material_interface_layers",
					"dont_support_bridges", "support_material_extrusion_width", "support_material_contact_distance",
					"support_material_xy_spacing" };
	for (auto el : vec_enable)
		get_field(el)->toggle(have_support_material);

	vec_enable.resize(0);
	vec_enable = {	"support_material_interface_spacing", "support_material_interface_extruder",
					"support_material_interface_speed", "support_material_interface_contact_loops" };
	for (auto el : vec_enable)
		get_field(el)->toggle(have_support_material && have_support_interface);
	get_field("support_material_synchronize_layers")->toggle(have_support_soluble);

	get_field("perimeter_extrusion_width")->toggle(have_perimeters || have_skirt || have_brim);
	get_field("support_material_extruder")->toggle(have_support_material || have_skirt);
	get_field("support_material_speed")->toggle(have_support_material || have_brim || have_skirt);

	bool have_sequential_printing = m_config->opt_bool("complete_objects");
	vec_enable.resize(0);
	vec_enable = { "extruder_clearance_radius", "extruder_clearance_height" };
	for (auto el : vec_enable)
		get_field(el)->toggle(have_sequential_printing);

	bool have_ooze_prevention = m_config->opt_bool("ooze_prevention");
	get_field("standby_temperature_delta")->toggle(have_ooze_prevention);

	bool have_wipe_tower = m_config->opt_bool("wipe_tower");
	vec_enable.resize(0);
	vec_enable = { "wipe_tower_x", "wipe_tower_y", "wipe_tower_width", "wipe_tower_per_color_wipe" };
	for (auto el : vec_enable)
		get_field(el)->toggle(have_wipe_tower);

	m_recommended_thin_wall_thickness_description_line->SetText(
		from_u8(PresetHints::recommended_thin_wall_thickness(*m_preset_bundle)));

	Thaw();
}

void TabPrint::OnActivate()
{
	m_recommended_thin_wall_thickness_description_line->SetText(
		from_u8(PresetHints::recommended_thin_wall_thickness(*m_preset_bundle)));
}

void TabFilament::build()
{
	m_presets = &m_preset_bundle->filaments;
	load_initial_data();

	auto page = add_options_page(_(L("Filament")), "spool.png");
		auto optgroup = page->new_optgroup(_(L("Filament")));
		optgroup->append_single_option_line("filament_colour");
		optgroup->append_single_option_line("filament_diameter");
		optgroup->append_single_option_line("extrusion_multiplier");
		optgroup->append_single_option_line("filament_density");
		optgroup->append_single_option_line("filament_cost");

		optgroup = page->new_optgroup(_(L("Temperature ")) +" (\u00B0C)"); // degree sign
		Line line = { _(L("Extruder")), "" };
		line.append_option(optgroup->get_option("first_layer_temperature"));
		line.append_option(optgroup->get_option("temperature"));
		optgroup->append_line(line);

		line = { _(L("Bed")), "" };
		line.append_option(optgroup->get_option("first_layer_bed_temperature"));
		line.append_option(optgroup->get_option("bed_temperature"));
		optgroup->append_line(line);

	page = add_options_page(_(L("Cooling")), "hourglass.png");
		optgroup = page->new_optgroup(_(L("Enable")));
		optgroup->append_single_option_line("fan_always_on");
		optgroup->append_single_option_line("cooling");

		line = { "", "" };
		line.full_width = 1;
		line.widget = [this](wxWindow* parent) {
			return description_line_widget(parent, &m_cooling_description_line);
		};
		optgroup->append_line(line);

		optgroup = page->new_optgroup(_(L("Fan settings")));
		line = { _(L("Fan speed")), "" };
		line.append_option(optgroup->get_option("min_fan_speed"));
		line.append_option(optgroup->get_option("max_fan_speed"));
		optgroup->append_line(line);

		optgroup->append_single_option_line("bridge_fan_speed");
		optgroup->append_single_option_line("disable_fan_first_layers");

		optgroup = page->new_optgroup(_(L("Cooling thresholds")), 250);
		optgroup->append_single_option_line("fan_below_layer_time");
		optgroup->append_single_option_line("slowdown_below_layer_time");
		optgroup->append_single_option_line("min_print_speed");

	page = add_options_page(_(L("Advanced")), "wrench.png");
		optgroup = page->new_optgroup(_(L("Filament properties")));
		optgroup->append_single_option_line("filament_type");
		optgroup->append_single_option_line("filament_soluble");

		optgroup = page->new_optgroup(_(L("Print speed override")));
		optgroup->append_single_option_line("filament_max_volumetric_speed");

		line = { "", "" };
		line.full_width = 1;
		line.widget = [this](wxWindow* parent) {
			return description_line_widget(parent, &m_volumetric_speed_description_line);
		};
		optgroup->append_line(line);

	page = add_options_page(_(L("Custom G-code")), "cog.png");
		optgroup = page->new_optgroup(_(L("Start G-code")), 0);
		Option option = optgroup->get_option("start_filament_gcode");
		option.opt.full_width = true;
		option.opt.height = 150;
		optgroup->append_single_option_line(option);

		optgroup = page->new_optgroup(_(L("End G-code")), 0);
		option = optgroup->get_option("end_filament_gcode");
		option.opt.full_width = true;
		option.opt.height = 150;
		optgroup->append_single_option_line(option);

	page = add_options_page(_(L("Notes")), "note.png");
		optgroup = page->new_optgroup(_(L("Notes")), 0);
		optgroup->label_width = 0;
		option = optgroup->get_option("filament_notes");
		option.opt.full_width = true;
		option.opt.height = 250;
		optgroup->append_single_option_line(option);

	page = add_options_page(_(L("Dependencies")), "wrench.png");
		optgroup = page->new_optgroup(_(L("Profile dependencies")));
		line = { _(L("Compatible printers")), "" };
		line.widget = [this](wxWindow* parent){
			return compatible_printers_widget(parent, &m_compatible_printers_checkbox, &m_compatible_printers_btn);
		};
		optgroup->append_line(line);

		option = optgroup->get_option("compatible_printers_condition");
		option.opt.full_width = true;
		optgroup->append_single_option_line(option);

		line = Line{ "", "" };
		line.full_width = 1;
		line.widget = [this](wxWindow* parent) {
			return description_line_widget(parent, &m_parent_preset_description_line);
		};
		optgroup->append_line(line);
}

// Reload current config (aka presets->edited_preset->config) into the UI fields.
void TabFilament::reload_config(){
	reload_compatible_printers_widget();
	Tab::reload_config();
}

void TabFilament::update()
{
	wxString text = from_u8(PresetHints::cooling_description(m_presets->get_edited_preset()));
	m_cooling_description_line->SetText(text);
	text = from_u8(PresetHints::maximum_volumetric_flow_description(*m_preset_bundle));
	m_volumetric_speed_description_line->SetText(text);

	bool cooling = m_config->opt_bool("cooling", 0);
	bool fan_always_on = cooling || m_config->opt_bool("fan_always_on", 0);

	std::vector<std::string> vec_enable = { "max_fan_speed", "fan_below_layer_time", "slowdown_below_layer_time", "min_print_speed" };
	for (auto el : vec_enable)
		get_field(el)->toggle(cooling);

	vec_enable.resize(0);
	vec_enable = { "min_fan_speed", "disable_fan_first_layers" };
	for (auto el : vec_enable)
		get_field(el)->toggle(fan_always_on);
}

void TabFilament::OnActivate()
{
	m_volumetric_speed_description_line->SetText(from_u8(PresetHints::maximum_volumetric_flow_description(*m_preset_bundle)));
}

wxSizer* Tab::description_line_widget(wxWindow* parent, ogStaticText* *StaticText)
{
	*StaticText = new ogStaticText(parent, "");

	auto font = (new wxSystemSettings)->GetFont(wxSYS_DEFAULT_GUI_FONT);
	(*StaticText)->SetFont(font);

	auto sizer = new wxBoxSizer(wxHORIZONTAL);
	sizer->Add(*StaticText);
	return sizer;
}

bool Tab::current_preset_is_dirty()
{
	return m_presets->current_is_dirty();
}

void TabPrinter::build()
{
	m_presets = &m_preset_bundle->printers;
	load_initial_data();

	auto   *nozzle_diameter = dynamic_cast<const ConfigOptionFloats*>(m_config->option("nozzle_diameter"));
	m_initial_extruders_count = m_extruders_count = nozzle_diameter->values.size();
	const Preset* parent_preset = m_presets->get_selected_preset_parent();
	m_sys_extruders_count = parent_preset == nullptr ? 0 :
			static_cast<const ConfigOptionFloats*>(parent_preset->config.option("nozzle_diameter"))->values.size();

	auto page = add_options_page(_(L("General")), "printer_empty.png");
		auto optgroup = page->new_optgroup(_(L("Size and coordinates")));

		Line line{ _(L("Bed shape")), "" };
		line.widget = [this](wxWindow* parent){
			auto btn = new wxButton(parent, wxID_ANY, _(L(" Set "))+"\u2026", wxDefaultPosition, wxDefaultSize, wxBU_LEFT | wxBU_EXACTFIT);
			//			btn->SetFont(Slic3r::GUI::small_font);
			btn->SetBitmap(wxBitmap(from_u8(Slic3r::var("printer_empty.png")), wxBITMAP_TYPE_PNG));

			auto sizer = new wxBoxSizer(wxHORIZONTAL);
			sizer->Add(btn);

			btn->Bind(wxEVT_BUTTON, ([this](wxCommandEvent e)
			{
				auto dlg = new BedShapeDialog(this);
				dlg->build_dialog(m_config->option<ConfigOptionPoints>("bed_shape"));
				if (dlg->ShowModal() == wxID_OK){
					load_key_value("bed_shape", dlg->GetValue());
					update_changed_ui();
				}
			}));

			return sizer;
		};
		optgroup->append_line(line);
        optgroup->append_single_option_line("max_print_height");
        optgroup->append_single_option_line("z_offset");

		optgroup = page->new_optgroup(_(L("Capabilities")));
		ConfigOptionDef def;
			def.type =  coInt,
			def.default_value = new ConfigOptionInt(1); 
			def.label = L("Extruders");
			def.tooltip = L("Number of extruders of the printer.");
			def.min = 1;
		Option option(def, "extruders_count");
		optgroup->append_single_option_line(option);
		optgroup->append_single_option_line("single_extruder_multi_material");

		optgroup->m_on_change = [this, optgroup](t_config_option_key opt_key, boost::any value){
			size_t extruders_count = boost::any_cast<int>(optgroup->get_value("extruders_count"));
			wxTheApp->CallAfter([this, opt_key, value, extruders_count](){
				if (opt_key.compare("extruders_count")==0) {
					extruders_count_changed(extruders_count);
					update_dirty();
				}
				else {
					update_dirty();
					on_value_change(opt_key, value);
				}
			});
		};

		if (!m_no_controller)
		{
		optgroup = page->new_optgroup(_(L("USB/Serial connection")));
			line = {_(L("Serial port")), ""};
			Option serial_port = optgroup->get_option("serial_port");
			serial_port.side_widget = ([this](wxWindow* parent){
				auto btn = new wxBitmapButton(parent, wxID_ANY, wxBitmap(from_u8(Slic3r::var("arrow_rotate_clockwise.png")), wxBITMAP_TYPE_PNG),
					wxDefaultPosition, wxDefaultSize, wxBORDER_NONE);
				btn->SetToolTip(_(L("Rescan serial ports")));
				auto sizer = new wxBoxSizer(wxHORIZONTAL);
				sizer->Add(btn);

				btn->Bind(wxEVT_BUTTON, [this](wxCommandEvent e) {update_serial_ports(); });
				return sizer;
			});
			auto serial_test = [this](wxWindow* parent){
				auto btn = m_serial_test_btn = new wxButton(parent, wxID_ANY,
					_(L("Test")), wxDefaultPosition, wxDefaultSize, wxBU_LEFT | wxBU_EXACTFIT);
//				btn->SetFont($Slic3r::GUI::small_font);
				btn->SetBitmap(wxBitmap(from_u8(Slic3r::var("wrench.png")), wxBITMAP_TYPE_PNG));
				auto sizer = new wxBoxSizer(wxHORIZONTAL);
				sizer->Add(btn);

				btn->Bind(wxEVT_BUTTON, [this, parent](wxCommandEvent e){
					auto sender = new GCodeSender();					
					auto res = sender->connect(
						m_config->opt_string("serial_port"), 
						m_config->opt_int("serial_speed")
						);
					if (res && sender->wait_connected()) {
						show_info(parent, _(L("Connection to printer works correctly.")), _(L("Success!")));
					}
					else {
						show_error(parent, _(L("Connection failed.")));
					}
				});
				return sizer;
			};

			line.append_option(serial_port);
			line.append_option(optgroup->get_option("serial_speed"));
			line.append_widget(serial_test);
			optgroup->append_line(line);
		}

		optgroup = page->new_optgroup(_(L("OctoPrint upload")));

		auto octoprint_host_browse = [this, optgroup] (wxWindow* parent) {
			auto btn = new wxButton(parent, wxID_ANY, _(L(" Browse "))+"\u2026", wxDefaultPosition, wxDefaultSize, wxBU_LEFT);
			btn->SetBitmap(wxBitmap(from_u8(Slic3r::var("zoom.png")), wxBITMAP_TYPE_PNG));
			auto sizer = new wxBoxSizer(wxHORIZONTAL);
			sizer->Add(btn);

			btn->Bind(wxEVT_BUTTON, [this, parent, optgroup](wxCommandEvent e) {
				BonjourDialog dialog(parent);
				if (dialog.show_and_lookup()) {
					optgroup->set_value("octoprint_host", std::move(dialog.get_selected()), true);
				}
			});

			return sizer;
		};

		auto octoprint_host_test = [this](wxWindow* parent) {
			auto btn = m_octoprint_host_test_btn = new wxButton(parent, wxID_ANY, _(L("Test")), 
				wxDefaultPosition, wxDefaultSize, wxBU_LEFT | wxBU_EXACTFIT);
			btn->SetBitmap(wxBitmap(from_u8(Slic3r::var("wrench.png")), wxBITMAP_TYPE_PNG));
			auto sizer = new wxBoxSizer(wxHORIZONTAL);
			sizer->Add(btn);

			btn->Bind(wxEVT_BUTTON, [this](wxCommandEvent e) {
				OctoPrint octoprint(m_config);
				wxString msg;
				if (octoprint.test(msg)) {
					show_info(this, _(L("Connection to OctoPrint works correctly.")), _(L("Success!")));
				} else {
					const auto text = wxString::Format("%s: %s\n\n%s",
						_(L("Could not connect to OctoPrint")), msg, _(L("Note: OctoPrint version at least 1.1.0 is required."))
					);
					show_error(this, text);
				}
			});

			return sizer;
		};

		Line host_line = optgroup->create_single_option_line("octoprint_host");
		host_line.append_widget(octoprint_host_browse);
		host_line.append_widget(octoprint_host_test);
		optgroup->append_line(host_line);
		optgroup->append_single_option_line("octoprint_apikey");

		if (Http::ca_file_supported()) {

			Line cafile_line = optgroup->create_single_option_line("octoprint_cafile");

			auto octoprint_cafile_browse = [this, optgroup] (wxWindow* parent) {
				auto btn = new wxButton(parent, wxID_ANY, _(L(" Browse "))+"\u2026", wxDefaultPosition, wxDefaultSize, wxBU_LEFT);
				btn->SetBitmap(wxBitmap(from_u8(Slic3r::var("zoom.png")), wxBITMAP_TYPE_PNG));
				auto sizer = new wxBoxSizer(wxHORIZONTAL);
				sizer->Add(btn);

				btn->Bind(wxEVT_BUTTON, [this, optgroup] (wxCommandEvent e){
					static const auto filemasks = _(L("Certificate files (*.crt, *.pem)|*.crt;*.pem|All files|*.*"));
					wxFileDialog openFileDialog(this, _(L("Open CA certificate file")), "", "", filemasks, wxFD_OPEN | wxFD_FILE_MUST_EXIST);
					if (openFileDialog.ShowModal() != wxID_CANCEL) {
						optgroup->set_value("octoprint_cafile", std::move(openFileDialog.GetPath()), true);
					}
				});

				return sizer;
			};

			cafile_line.append_widget(octoprint_cafile_browse);
			optgroup->append_line(cafile_line);

			auto octoprint_cafile_hint = [this, optgroup] (wxWindow* parent) {
				auto txt = new wxStaticText(parent, wxID_ANY, 
					_(L("HTTPS CA file is optional. It is only needed if you use HTTPS with a self-signed certificate.")));
				auto sizer = new wxBoxSizer(wxHORIZONTAL);
				sizer->Add(txt);
				return sizer;
			};

			Line cafile_hint { "", "" };
			cafile_hint.full_width = 1;
			cafile_hint.widget = std::move(octoprint_cafile_hint);
			optgroup->append_line(cafile_hint);

		}

		optgroup = page->new_optgroup(_(L("Firmware")));
		optgroup->append_single_option_line("gcode_flavor");

		optgroup = page->new_optgroup(_(L("Advanced")));
		optgroup->append_single_option_line("use_relative_e_distances");
		optgroup->append_single_option_line("use_firmware_retraction");
		optgroup->append_single_option_line("use_volumetric_e");
		optgroup->append_single_option_line("variable_layer_height");

	page = add_options_page(_(L("Custom G-code")), "cog.png");
		optgroup = page->new_optgroup(_(L("Start G-code")), 0);
		option = optgroup->get_option("start_gcode");
		option.opt.full_width = true;
		option.opt.height = 150;
		optgroup->append_single_option_line(option);

		optgroup = page->new_optgroup(_(L("End G-code")), 0);
		option = optgroup->get_option("end_gcode");
		option.opt.full_width = true;
		option.opt.height = 150;
		optgroup->append_single_option_line(option);

		optgroup = page->new_optgroup(_(L("Before layer change G-code")), 0);
		option = optgroup->get_option("before_layer_gcode");
		option.opt.full_width = true;
		option.opt.height = 150;
		optgroup->append_single_option_line(option);

		optgroup = page->new_optgroup(_(L("After layer change G-code")), 0);
		option = optgroup->get_option("layer_gcode");
		option.opt.full_width = true;
		option.opt.height = 150;
		optgroup->append_single_option_line(option);

		optgroup = page->new_optgroup(_(L("Tool change G-code")), 0);
		option = optgroup->get_option("toolchange_gcode");
		option.opt.full_width = true;
		option.opt.height = 150;
		optgroup->append_single_option_line(option);

		optgroup = page->new_optgroup(_(L("Between objects G-code (for sequential printing)")), 0);
		option = optgroup->get_option("between_objects_gcode");
		option.opt.full_width = true;
		option.opt.height = 150;
		optgroup->append_single_option_line(option);
	
	page = add_options_page(_(L("Notes")), "note.png");
		optgroup = page->new_optgroup(_(L("Notes")), 0);
		option = optgroup->get_option("printer_notes");
		option.opt.full_width = true;
		option.opt.height = 250;
		optgroup->append_single_option_line(option);

	page = add_options_page(_(L("Dependencies")), "wrench.png");
		optgroup = page->new_optgroup(_(L("Profile dependencies")));
		line = Line{ "", "" };
		line.full_width = 1;
		line.widget = [this](wxWindow* parent) {
			return description_line_widget(parent, &m_parent_preset_description_line);
		};
		optgroup->append_line(line);

	build_extruder_pages();

	if (!m_no_controller)
		update_serial_ports();
}

void TabPrinter::update_serial_ports(){
	Field *field = get_field("serial_port");
	Choice *choice = static_cast<Choice *>(field);
	choice->set_values(scan_serial_ports());
}

void TabPrinter::extruders_count_changed(size_t extruders_count){
	m_extruders_count = extruders_count;
	m_preset_bundle->printers.get_edited_preset().set_num_extruders(extruders_count);
	m_preset_bundle->update_multi_material_filament_presets();
	build_extruder_pages();
	reload_config();
	on_value_change("extruders_count", extruders_count);
}

void TabPrinter::build_extruder_pages(){
	for (auto extruder_idx = m_extruder_pages.size(); extruder_idx < m_extruders_count; ++extruder_idx){
		//# build page
		char buf[MIN_BUF_LENGTH_FOR_L];
		sprintf(buf, _CHB(L("Extruder %d")), extruder_idx + 1);
		auto page = add_options_page(from_u8(buf), "funnel.png", true);
		m_extruder_pages.push_back(page);
			
			auto optgroup = page->new_optgroup(_(L("Size")));
			optgroup->append_single_option_line("nozzle_diameter", extruder_idx);
		
			optgroup = page->new_optgroup(_(L("Layer height limits")));
			optgroup->append_single_option_line("min_layer_height", extruder_idx);
			optgroup->append_single_option_line("max_layer_height", extruder_idx);
				
		
			optgroup = page->new_optgroup(_(L("Position (for multi-extruder printers)")));
			optgroup->append_single_option_line("extruder_offset", extruder_idx);
		
			optgroup = page->new_optgroup(_(L("Retraction")));
			optgroup->append_single_option_line("retract_length", extruder_idx);
			optgroup->append_single_option_line("retract_lift", extruder_idx);
				Line line = { _(L("Only lift Z")), "" };
				line.append_option(optgroup->get_option("retract_lift_above", extruder_idx));
				line.append_option(optgroup->get_option("retract_lift_below", extruder_idx));
				optgroup->append_line(line);
			
			optgroup->append_single_option_line("retract_speed", extruder_idx);
			optgroup->append_single_option_line("deretract_speed", extruder_idx);
			optgroup->append_single_option_line("retract_restart_extra", extruder_idx);
			optgroup->append_single_option_line("retract_before_travel", extruder_idx);
			optgroup->append_single_option_line("retract_layer_change", extruder_idx);
			optgroup->append_single_option_line("wipe", extruder_idx);
			optgroup->append_single_option_line("retract_before_wipe", extruder_idx);
	
			optgroup = page->new_optgroup(_(L("Retraction when tool is disabled (advanced settings for multi-extruder setups)")));
			optgroup->append_single_option_line("retract_length_toolchange", extruder_idx);
			optgroup->append_single_option_line("retract_restart_extra_toolchange", extruder_idx);

			optgroup = page->new_optgroup(_(L("Preview")));
			optgroup->append_single_option_line("extruder_colour", extruder_idx);
	}
 
	// # remove extra pages
	if (m_extruders_count <= m_extruder_pages.size()) {
		m_extruder_pages.resize(m_extruders_count);
	}

	// # rebuild page list
	PageShp page_note = m_pages.back();
	m_pages.pop_back();
	while (m_pages.back()->title().find(_(L("Extruder"))) != std::string::npos)
		m_pages.pop_back();
	for (auto page_extruder : m_extruder_pages)
		m_pages.push_back(page_extruder);
	m_pages.push_back(page_note);
	rebuild_page_tree();
}

// this gets executed after preset is loaded and before GUI fields are updated
void TabPrinter::on_preset_loaded()
{
	// update the extruders count field
	auto   *nozzle_diameter = dynamic_cast<const ConfigOptionFloats*>(m_config->option("nozzle_diameter"));
	int extruders_count = nozzle_diameter->values.size();
	set_value("extruders_count", extruders_count);
	// update the GUI field according to the number of nozzle diameters supplied
	extruders_count_changed(extruders_count);
}

void TabPrinter::update(){
	Freeze();

	bool en;
	auto serial_speed = get_field("serial_speed");
	if (serial_speed != nullptr) {
		en = !m_config->opt_string("serial_port").empty();
		get_field("serial_speed")->toggle(en);
		if (m_config->opt_int("serial_speed") != 0 && en)
			m_serial_test_btn->Enable();
		else 
			m_serial_test_btn->Disable();
	}

	m_octoprint_host_test_btn->Enable(!m_config->opt_string("octoprint_host").empty());
	
	bool have_multiple_extruders = m_extruders_count > 1;
	get_field("toolchange_gcode")->toggle(have_multiple_extruders);
	get_field("single_extruder_multi_material")->toggle(have_multiple_extruders);

	for (size_t i = 0; i < m_extruders_count; ++i) {
		bool have_retract_length = m_config->opt_float("retract_length", i) > 0;

		// when using firmware retraction, firmware decides retraction length
		bool use_firmware_retraction = m_config->opt_bool("use_firmware_retraction");
		get_field("retract_length", i)->toggle(!use_firmware_retraction);

		// user can customize travel length if we have retraction length or we"re using
		// firmware retraction
		get_field("retract_before_travel", i)->toggle(have_retract_length || use_firmware_retraction);

		// user can customize other retraction options if retraction is enabled
		bool retraction = (have_retract_length || use_firmware_retraction);
		std::vector<std::string> vec = { "retract_lift", "retract_layer_change" };
		for (auto el : vec)
			get_field(el, i)->toggle(retraction);

		// retract lift above / below only applies if using retract lift
		vec.resize(0);
		vec = { "retract_lift_above", "retract_lift_below" };
		for (auto el : vec)
			get_field(el, i)->toggle(retraction && m_config->opt_float("retract_lift", i) > 0);

		// some options only apply when not using firmware retraction
		vec.resize(0);
		vec = { "retract_speed", "deretract_speed", "retract_before_wipe", "retract_restart_extra", "wipe" };
		for (auto el : vec)
			get_field(el, i)->toggle(retraction && !use_firmware_retraction);

		bool wipe = m_config->opt_bool("wipe", i);
		get_field("retract_before_wipe", i)->toggle(wipe);

		if (use_firmware_retraction && wipe) {
			auto dialog = new wxMessageDialog(parent(),
				_(L("The Wipe option is not available when using the Firmware Retraction mode.\n"
				"\nShall I disable it in order to enable Firmware Retraction?")),
				_(L("Firmware Retraction")), wxICON_WARNING | wxYES | wxNO);

			DynamicPrintConfig new_conf = *m_config;
			if (dialog->ShowModal() == wxID_YES) {
				auto wipe = static_cast<ConfigOptionBools*>(m_config->option("wipe")->clone());
				for (int w = 0; w < wipe->values.size(); w++)
					wipe->values[w] = false;
				new_conf.set_key_value("wipe", wipe);
			}
			else {
				new_conf.set_key_value("use_firmware_retraction", new ConfigOptionBool(false));
			}
			load_config(new_conf);
		}

		get_field("retract_length_toolchange", i)->toggle(have_multiple_extruders);

		bool toolchange_retraction = m_config->opt_float("retract_length_toolchange", i) > 0;
		get_field("retract_restart_extra_toolchange", i)->toggle
			(have_multiple_extruders && toolchange_retraction);
	}

	Thaw();
}

// Initialize the UI from the current preset
void Tab::load_current_preset()
{
	auto preset = m_presets->get_edited_preset();

	preset.is_default ? m_btn_delete_preset->Disable() : m_btn_delete_preset->Enable(true);
	update();
	// For the printer profile, generate the extruder pages.
	on_preset_loaded();
	// Reload preset pages with the new configuration values.
	reload_config();
	const Preset* parent = m_presets->get_selected_preset_parent();
	m_nonsys_btn_icon = parent == nullptr ?
		"bullet_white.png" :
		/*wxMSW ? */"sys_unlock.png"/* : "lock_open.png"*/;

	// use CallAfter because some field triggers schedule on_change calls using CallAfter,
	// and we don't want them to be called after this update_dirty() as they would mark the 
	// preset dirty again
	// (not sure this is true anymore now that update_dirty is idempotent)
	wxTheApp->CallAfter([this]{
		// checking out if this Tab exists till this moment
		if (!checked_tab(this))
			return;
		update_tab_ui();
		on_presets_changed();

		if (name() == "print")
			update_frequently_changed_parameters();
		if (m_name == "printer"){
			static_cast<TabPrinter*>(this)->m_initial_extruders_count = static_cast<TabPrinter*>(this)->m_extruders_count;
			const Preset* parent_preset = m_presets->get_selected_preset_parent();
			static_cast<TabPrinter*>(this)->m_sys_extruders_count = parent_preset == nullptr ? 0 :
				static_cast<const ConfigOptionFloats*>(parent_preset->config.option("nozzle_diameter"))->values.size();
		}
		update_sys_ui_after_sel_preset();
		update_full_options_list();
		update_changed_ui();
	});
}

//Regerenerate content of the page tree.
void Tab::rebuild_page_tree()
{
	Freeze();
	// get label of the currently selected item
	auto selected = m_treectrl->GetItemText(m_treectrl->GetSelection());
	auto rootItem = m_treectrl->GetRootItem();
	m_treectrl->DeleteChildren(rootItem);
	auto have_selection = 0;
	for (auto p : m_pages)
	{
		auto itemId = m_treectrl->AppendItem(rootItem, p->title(), p->iconID());
		if (p->title() == selected) {
			m_disable_tree_sel_changed_event = 1;
			m_treectrl->SelectItem(itemId);
			m_disable_tree_sel_changed_event = 0;
			have_selection = 1;
		}
	}
	
	if (!have_selection) {
		// this is triggered on first load, so we don't disable the sel change event
		m_treectrl->SelectItem(m_treectrl->GetFirstVisibleItem());//! (treectrl->GetFirstChild(rootItem));
	}
	Thaw();
}

// Called by the UI combo box when the user switches profiles.
// Select a preset by a name.If !defined(name), then the default preset is selected.
// If the current profile is modified, user is asked to save the changes.
void Tab::select_preset(std::string preset_name /*= ""*/)
{
	std::string name = preset_name;
	auto force = false;
	auto presets = m_presets;
	// If no name is provided, select the "-- default --" preset.
	if (name.empty())
		name= presets->default_preset().name;
	auto current_dirty = presets->current_is_dirty();
	auto canceled = false;
	auto printer_tab = presets->name().compare("printer")==0;
	m_reload_dependent_tabs = {};
	if (!force && current_dirty && !may_discard_current_dirty_preset()) {
		canceled = true;
	} else if(printer_tab) {
		// Before switching the printer to a new one, verify, whether the currently active print and filament
		// are compatible with the new printer.
		// If they are not compatible and the current print or filament are dirty, let user decide
		// whether to discard the changes or keep the current printer selection.
		auto new_printer_preset = presets->find_preset(name, true);
		auto print_presets = &m_preset_bundle->prints;
		bool print_preset_dirty = print_presets->current_is_dirty();
		bool print_preset_compatible = print_presets->get_edited_preset().is_compatible_with_printer(*new_printer_preset);
		canceled = !force && print_preset_dirty && !print_preset_compatible &&
			!may_discard_current_dirty_preset(print_presets, name);
		auto filament_presets = &m_preset_bundle->filaments;
		bool filament_preset_dirty = filament_presets->current_is_dirty();
		bool filament_preset_compatible = filament_presets->get_edited_preset().is_compatible_with_printer(*new_printer_preset);
		if (!canceled && !force) {
			canceled = filament_preset_dirty && !filament_preset_compatible &&
				!may_discard_current_dirty_preset(filament_presets, name);
		}
		if (!canceled) {
			if (!print_preset_compatible) {
				// The preset will be switched to a different, compatible preset, or the '-- default --'.
				m_reload_dependent_tabs.push_back("print");
				if (print_preset_dirty) print_presets->discard_current_changes();
			}
			if (!filament_preset_compatible) {
				// The preset will be switched to a different, compatible preset, or the '-- default --'.
				m_reload_dependent_tabs.push_back("filament");
				if (filament_preset_dirty) filament_presets->discard_current_changes();
			}
		}
	}
	if (canceled) {
		update_tab_ui();
		// Trigger the on_presets_changed event so that we also restore the previous value in the plater selector,
		// if this action was initiated from the platter.
		on_presets_changed();
	}
	else {
		if (current_dirty) presets->discard_current_changes() ;
		presets->select_preset_by_name(name, force);
		// Mark the print & filament enabled if they are compatible with the currently selected preset.
		// The following method should not discard changes of current print or filament presets on change of a printer profile,
		// if they are compatible with the current printer.
		if (current_dirty || printer_tab)
			m_preset_bundle->update_compatible_with_printer(true);
		// Initialize the UI from the current preset.
		load_current_preset();
	}

}

// If the current preset is dirty, the user is asked whether the changes may be discarded.
// if the current preset was not dirty, or the user agreed to discard the changes, 1 is returned.
bool Tab::may_discard_current_dirty_preset(PresetCollection* presets /*= nullptr*/, std::string new_printer_name /*= ""*/)
{
	if (presets == nullptr) presets = m_presets;
	// Display a dialog showing the dirty options in a human readable form.
	auto old_preset = presets->get_edited_preset();
	auto type_name = presets->name();
	auto tab = "          ";
	auto name = old_preset.is_default ?
		_(L("Default ")) + type_name + _(L(" preset")) :
		(type_name + _(L(" preset\n")) + tab + old_preset.name);
	// Collect descriptions of the dirty options.
	std::vector<std::string> option_names;
	for(auto opt_key: presets->current_dirty_options()) {
		auto opt = m_config->def()->options.at(opt_key);
		std::string name = "";
		if (!opt.category.empty())
			name += opt.category + " > ";
		name += !opt.full_label.empty() ?
				opt.full_label : 
				opt.label;
		option_names.push_back(name);
	}
	// Show a confirmation dialog with the list of dirty options.
	std::string changes = "";
	for (auto changed_name : option_names)
		changes += tab + changed_name + "\n";
	auto message = (!new_printer_name.empty()) ?
		name + _(L("\n\nis not compatible with printer\n")) +tab + new_printer_name+ _(L("\n\nand it has the following unsaved changes:")) :
		name + _(L("\n\nhas the following unsaved changes:"));
	auto confirm = new wxMessageDialog(parent(),
		message + "\n" +changes +_(L("\n\nDiscard changes and continue anyway?")),
		_(L("Unsaved Changes")), wxYES_NO | wxNO_DEFAULT | wxICON_QUESTION);
	return confirm->ShowModal() == wxID_YES;
}

void Tab::OnTreeSelChange(wxTreeEvent& event)
{
	if (m_disable_tree_sel_changed_event) return;
	Page* page = nullptr;
	auto selection = m_treectrl->GetItemText(m_treectrl->GetSelection());
	for (auto p : m_pages)
		if (p->title() == selection)
		{
			page = p.get();
			m_is_nonsys_values = page->m_is_nonsys_values;
			m_is_modified_values = page->m_is_modified_values;
			break;
		}
	if (page == nullptr) return;

	for (auto& el : m_pages)
		el.get()->Hide();
	page->Show();
	m_hsizer->Layout();
	Refresh();

	update_undo_buttons();
}

void Tab::OnKeyDown(wxKeyEvent& event)
{
	if (event.GetKeyCode() == WXK_TAB)
		m_treectrl->Navigate(event.ShiftDown() ? wxNavigationKeyEvent::IsBackward : wxNavigationKeyEvent::IsForward);
	else
		event.Skip();
}

// Save the current preset into file.
// This removes the "dirty" flag of the preset, possibly creates a new preset under a new name,
// and activates the new preset.
// Wizard calls save_preset with a name "My Settings", otherwise no name is provided and this method
// opens a Slic3r::GUI::SavePresetWindow dialog.
void Tab::save_preset(std::string name /*= ""*/)
{
	// since buttons(and choices too) don't get focus on Mac, we set focus manually
	// to the treectrl so that the EVT_* events are fired for the input field having
	// focus currently.is there anything better than this ?
//!	m_treectrl->OnSetFocus();

	if (name.empty()) {
		auto preset = m_presets->get_selected_preset();
		auto default_name = preset.is_default ? "Untitled" : preset.name;
 		bool have_extention = boost::iends_with(default_name, ".ini");
		if (have_extention)
		{
			size_t len = default_name.length()-4;
			default_name.resize(len);
		}
		//[map $_->name, grep !$_->default && !$_->external, @{$self->{presets}}],
		std::vector<std::string> values;
		for (size_t i = 0; i < m_presets->size(); ++i) {
			const Preset &preset = m_presets->preset(i);
			if (preset.is_default || preset.is_system || preset.is_external)
				continue;
			values.push_back(preset.name);
		}

		auto dlg = new SavePresetWindow(parent());
		dlg->build(title(), default_name, values);	
		if (dlg->ShowModal() != wxID_OK)
			return;
		name = dlg->get_name();
		if (name == ""){
			show_error(this, _(L("The supplied name is empty. It can't be saved.")));
			return;
		}
		const Preset *existing = m_presets->find_preset(name, false);
		if (existing && (existing->is_default || existing->is_system)) {
			show_error(this, _(L("Cannot overwrite a system profile.")));
			return;
		}
		if (existing && (existing->is_external)) {
			show_error(this, _(L("Cannot overwrite an external.")));
			return;
		}
	}

	// Save the preset into Slic3r::data_dir / presets / section_name / preset_name.ini
	m_presets->save_current_preset(name);
	// Mark the print & filament enabled if they are compatible with the currently selected preset.
	m_preset_bundle->update_compatible_with_printer(false);
	// Add the new item into the UI component, remove dirty flags and activate the saved item.
	update_tab_ui();
	// Update the selection boxes at the platter.
	on_presets_changed();

	if (m_name == "printer")
		static_cast<TabPrinter*>(this)->m_initial_extruders_count = static_cast<TabPrinter*>(this)->m_extruders_count;
	update_changed_ui();
}

// Called for a currently selected preset.
void Tab::delete_preset()
{
	auto current_preset = m_presets->get_selected_preset();
	// Don't let the user delete the ' - default - ' configuration.
	wxString action = current_preset.is_external ? _(L("remove")) : _(L("delete"));
	wxString msg = _(L("Are you sure you want to ")) + action + _(L(" the selected preset?"));
	action = current_preset.is_external ? _(L("Remove")) : _(L("Delete"));
	wxString title = action + _(L(" Preset"));
	if (current_preset.is_default ||
		wxID_YES != wxMessageDialog(parent(), msg, title, wxYES_NO | wxNO_DEFAULT | wxICON_QUESTION).ShowModal())
		return;
	// Delete the file and select some other reasonable preset.
	// The 'external' presets will only be removed from the preset list, their files will not be deleted.
	try{ m_presets->delete_current_preset(); }
	catch (const std::exception &e)
	{
		return;
	}
	// Load the newly selected preset into the UI, update selection combo boxes with their dirty flags.
	load_current_preset();
}

void Tab::toggle_show_hide_incompatible()
{
	m_show_incompatible_presets = !m_show_incompatible_presets;
	update_show_hide_incompatible_button();
	update_tab_ui();
}

void Tab::update_show_hide_incompatible_button()
{
	m_btn_hide_incompatible_presets->SetBitmap(m_show_incompatible_presets ?
		*m_bmp_show_incompatible_presets : *m_bmp_hide_incompatible_presets);
	m_btn_hide_incompatible_presets->SetToolTip(m_show_incompatible_presets ?
		"Both compatible an incompatible presets are shown. Click to hide presets not compatible with the current printer." :
		"Only compatible presets are shown. Click to show both the presets compatible and not compatible with the current printer.");
}

void Tab::update_ui_from_settings()
{
	// Show the 'show / hide presets' button only for the print and filament tabs, and only if enabled
	// in application preferences.
	m_show_btn_incompatible_presets = get_app_config()->get("show_incompatible_presets")[0] == '1' ? true : false;
	bool show = m_show_btn_incompatible_presets && m_presets->name().compare("printer") != 0;
	show ? m_btn_hide_incompatible_presets->Show() :  m_btn_hide_incompatible_presets->Hide();
	// If the 'show / hide presets' button is hidden, hide the incompatible presets.
	if (show) {
		update_show_hide_incompatible_button();
	}
	else {
		if (m_show_incompatible_presets) {
			m_show_incompatible_presets = false;
			update_tab_ui();
		}
	}
}

// Return a callback to create a Tab widget to mark the preferences as compatible / incompatible to the current printer.
wxSizer* Tab::compatible_printers_widget(wxWindow* parent, wxCheckBox** checkbox, wxButton** btn)
{
	*checkbox = new wxCheckBox(parent, wxID_ANY, _(L("All")));
	*btn = new wxButton(parent, wxID_ANY, _(L(" Set "))+"\u2026", wxDefaultPosition, wxDefaultSize, wxBU_LEFT | wxBU_EXACTFIT);

	(*btn)->SetBitmap(wxBitmap(from_u8(Slic3r::var("printer_empty.png")), wxBITMAP_TYPE_PNG));

	auto sizer = new wxBoxSizer(wxHORIZONTAL);
	sizer->Add((*checkbox), 0, wxALIGN_CENTER_VERTICAL);
	sizer->Add((*btn), 0, wxALIGN_CENTER_VERTICAL);

	(*checkbox)->Bind(wxEVT_CHECKBOX, ([=](wxCommandEvent e)
	{
		(*btn)->Enable(!(*checkbox)->GetValue());
		// All printers have been made compatible with this preset.
		if ((*checkbox)->GetValue())
			load_key_value("compatible_printers", std::vector<std::string> {});
		get_field("compatible_printers_condition")->toggle((*checkbox)->GetValue());
	}) );

	(*btn)->Bind(wxEVT_BUTTON, ([this, parent, checkbox, btn](wxCommandEvent e)
	{
		// # Collect names of non-default non-external printer profiles.
		PresetCollection *printers = &m_preset_bundle->printers;
		wxArrayString presets;
		for (size_t idx = 0; idx < printers->size(); ++idx)
		{
			Preset& preset = printers->preset(idx);
			if (!preset.is_default && !preset.is_external && !preset.is_system)
				presets.Add(preset.name);
		}

		auto dlg = new wxMultiChoiceDialog(parent,
		_(L("Select the printers this profile is compatible with.")),
		_(L("Compatible printers")),  presets);
		// # Collect and set indices of printers marked as compatible.
		wxArrayInt selections;
		auto *compatible_printers = dynamic_cast<const ConfigOptionStrings*>(m_config->option("compatible_printers"));
		if (compatible_printers != nullptr || !compatible_printers->values.empty())
			for (auto preset_name : compatible_printers->values)
				for (size_t idx = 0; idx < presets.GetCount(); ++idx)
					if (presets[idx].compare(preset_name) == 0)
					{
						selections.Add(idx);
						break;
					}
		dlg->SetSelections(selections);
		std::vector<std::string> value;
		// Show the dialog.
		if (dlg->ShowModal() == wxID_OK) {
			selections.Clear();
			selections = dlg->GetSelections();
			for (auto idx : selections)
				value.push_back(presets[idx].ToStdString());
			if (value.empty()) {
				(*checkbox)->SetValue(1);
				(*btn)->Disable();
			}
			// All printers have been made compatible with this preset.
			load_key_value("compatible_printers", value);
		}
	}));
	return sizer; 
}

void Tab::update_presetsctrl(wxDataViewTreeCtrl* ui, bool show_incompatible)
{
	if (ui == nullptr)
		return;
	ui->Freeze();
	ui->DeleteAllItems();
	auto presets = m_presets->get_presets();
	auto idx_selected = m_presets->get_idx_selected();
	auto suffix_modified = m_presets->get_suffix_modified();
	int icon_compatible = 0;
	int icon_incompatible = 1;
	int cnt_items = 0;

	auto root_sys = ui->AppendContainer(wxDataViewItem(0), _(L("System presets")));
	auto root_def = ui->AppendContainer(wxDataViewItem(0), _(L("Default presets")));

	auto show_def = get_app_config()->get("no_defaults")[0] != '1';

	for (size_t i = presets.front().is_visible ? 0 : 1; i < presets.size(); ++i) {
		const Preset &preset = presets[i];
		if (!preset.is_visible || (!show_incompatible && !preset.is_compatible && i != idx_selected))
			continue;

		auto preset_name = wxString::FromUTF8((preset.name + (preset.is_dirty ? suffix_modified : "")).c_str());

		wxDataViewItem item;
		if (preset.is_system)
			item = ui->AppendItem(root_sys, preset_name,
			preset.is_compatible ? icon_compatible : icon_incompatible);
		else if (show_def && preset.is_default)
			item = ui->AppendItem(root_def, preset_name,
			preset.is_compatible ? icon_compatible : icon_incompatible);
		else
		{
			auto parent = m_presets->get_preset_parent(preset);
			if (parent == nullptr)
				item = ui->AppendItem(root_def, preset_name,
				preset.is_compatible ? icon_compatible : icon_incompatible);
			else
			{
				auto parent_name = parent->name;

				wxDataViewTreeStoreContainerNode *node = ui->GetStore()->FindContainerNode(root_sys);
				if (node)
				{
					wxDataViewTreeStoreNodeList::iterator iter;
					for (iter = node->GetChildren().begin(); iter != node->GetChildren().end(); iter++)
					{
						wxDataViewTreeStoreNode* child = *iter;
						auto child_item = child->GetItem();
						auto item_text = ui->GetItemText(child_item);
						if (item_text == parent_name)
						{
							auto added_child = ui->AppendItem(child->GetItem(), preset_name,
								preset.is_compatible ? icon_compatible : icon_incompatible);
							if (!added_child){
								ui->DeleteItem(child->GetItem());
								auto new_parent = ui->AppendContainer(root_sys, parent_name,
									preset.is_compatible ? icon_compatible : icon_incompatible);
								ui->AppendItem(new_parent, preset_name,
									preset.is_compatible ? icon_compatible : icon_incompatible);
							}
							break;
						}
					}
				}
			}
		}

		cnt_items++;
		if (i == idx_selected){
			ui->Select(item);
			m_cc_presets_choice->SetText(preset_name);
		}
	}
	if (ui->GetStore()->GetChildCount(root_def) == 0)
		ui->DeleteItem(root_def);

	ui->Thaw();
}

void Tab::update_tab_presets(wxComboCtrl* ui, bool show_incompatible)
{
	if (ui == nullptr)
		return;
	ui->Freeze();
	ui->Clear();
	auto presets = m_presets->get_presets();
	auto idx_selected = m_presets->get_idx_selected();
	auto suffix_modified = m_presets->get_suffix_modified();
	int icon_compatible = 0;
	int icon_incompatible = 1;
	int cnt_items = 0;

	wxDataViewTreeCtrlComboPopup* popup = wxDynamicCast(m_cc_presets_choice->GetPopupControl(), wxDataViewTreeCtrlComboPopup);
	if (popup != nullptr)
	{
		popup->DeleteAllItems();

		auto root_sys = popup->AppendContainer(wxDataViewItem(0), _(L("System presets")));
		auto root_def = popup->AppendContainer(wxDataViewItem(0), _(L("Default presets")));

		auto show_def = get_app_config()->get("no_defaults")[0] != '1';

		for (size_t i = presets.front().is_visible ? 0 : 1; i < presets.size(); ++i) {
			const Preset &preset = presets[i];
			if (!preset.is_visible || (!show_incompatible && !preset.is_compatible && i != idx_selected))
				continue;

			auto preset_name = wxString::FromUTF8((preset.name + (preset.is_dirty ? suffix_modified : "")).c_str());

			wxDataViewItem item;
			if (preset.is_system)
				item = popup->AppendItem(root_sys, preset_name, 
										 preset.is_compatible ? icon_compatible : icon_incompatible);
			else if (show_def && preset.is_default)
				item = popup->AppendItem(root_def, preset_name, 
										 preset.is_compatible ? icon_compatible : icon_incompatible);
			else 
			{
				auto parent = m_presets->get_preset_parent(preset);
				if (parent == nullptr)
					item = popup->AppendItem(root_def, preset_name,
											 preset.is_compatible ? icon_compatible : icon_incompatible);
				else
				{
					auto parent_name = parent->name;

					wxDataViewTreeStoreContainerNode *node = popup->GetStore()->FindContainerNode(root_sys);
					if (node) 
					{
						wxDataViewTreeStoreNodeList::iterator iter;
						for (iter = node->GetChildren().begin(); iter != node->GetChildren().end(); iter++)
						{
							wxDataViewTreeStoreNode* child = *iter;
							auto child_item = child->GetItem();
							auto item_text = popup->GetItemText(child_item);
							if (item_text == parent_name)
							{
								auto added_child = popup->AppendItem(child->GetItem(), preset_name,
									preset.is_compatible ? icon_compatible : icon_incompatible);
								if (!added_child){
									popup->DeleteItem(child->GetItem());
									auto new_parent = popup->AppendContainer(root_sys, parent_name,
										preset.is_compatible ? icon_compatible : icon_incompatible);
									popup->AppendItem(new_parent, preset_name,
										preset.is_compatible ? icon_compatible : icon_incompatible);
								}
								break;
							}
						}
					}
				}
			}

			cnt_items++;
			if (i == idx_selected){
				popup->Select(item);
				m_cc_presets_choice->SetText(preset_name);
			}
		}
		if (popup->GetStore()->GetChildCount(root_def) == 0)
			popup->DeleteItem(root_def);
	}
	ui->Thaw();
}

void Page::reload_config()
{
	for (auto group : m_optgroups)
		group->reload_config();
}

Field* Page::get_field(t_config_option_key opt_key, int opt_index/* = -1*/) const
{
	Field* field = nullptr;
	for (auto opt : m_optgroups){
		field = opt->get_fieldc(opt_key, opt_index);
		if (field != nullptr)
			return field;
	}
	return field;
}

bool Page::set_value(t_config_option_key opt_key, boost::any value){
	bool changed = false;
	for(auto optgroup: m_optgroups) {
		if (optgroup->set_value(opt_key, value))
			changed = 1 ;
	}
	return changed;
}

// package Slic3r::GUI::Tab::Page;
ConfigOptionsGroupShp Page::new_optgroup(wxString title, int noncommon_label_width /*= -1*/)
{
	//! config_ have to be "right"
	ConfigOptionsGroupShp optgroup = std::make_shared<ConfigOptionsGroup>(this, title, m_config, true);
	if (noncommon_label_width >= 0)
		optgroup->label_width = noncommon_label_width;

	optgroup->m_on_change = [this](t_config_option_key opt_key, boost::any value){
		//! This function will be called from OptionGroup.
		//! Using of CallAfter is redundant.
		//! And in some cases it causes update() function to be recalled again
//!        wxTheApp->CallAfter([this, opt_key, value]() {
			static_cast<Tab*>(GetParent())->update_dirty();
			static_cast<Tab*>(GetParent())->on_value_change(opt_key, value);
//!        });
	};

	optgroup->m_get_initial_config = [this](){
		DynamicPrintConfig config = static_cast<Tab*>(GetParent())->m_presets->get_selected_preset().config;
		return config;
	};

	optgroup->m_get_sys_config = [this](){
		DynamicPrintConfig config = static_cast<Tab*>(GetParent())->m_presets->get_selected_preset_parent()->config;
		return config;
	};

	optgroup->have_sys_config = [this](){
		return static_cast<Tab*>(GetParent())->m_presets->get_selected_preset_parent() != nullptr;
	};

	optgroup->nonsys_btn_icon = [this](){
		return static_cast<Tab*>(GetParent())->m_nonsys_btn_icon;
	};

	vsizer()->Add(optgroup->sizer, 0, wxEXPAND | wxALL, 10);
	m_optgroups.push_back(optgroup);

	return optgroup;
}

void SavePresetWindow::build(wxString title, std::string default_name, std::vector<std::string> &values)
{
	auto text = new wxStaticText(this, wxID_ANY, _(L("Save ")) + title + _(L(" as:")), 
									wxDefaultPosition, wxDefaultSize);
	m_combo = new wxComboBox(this, wxID_ANY, from_u8(default_name), 
							wxDefaultPosition, wxDefaultSize, 0, 0, wxTE_PROCESS_ENTER);
	for (auto value : values)
		m_combo->Append(from_u8(value));
	auto buttons = CreateStdDialogButtonSizer(wxOK | wxCANCEL);

	auto sizer = new wxBoxSizer(wxVERTICAL);
	sizer->Add(text, 0, wxEXPAND | wxALL, 10);
	sizer->Add(m_combo, 0, wxEXPAND | wxLEFT | wxRIGHT, 10);
	sizer->Add(buttons, 0, wxALIGN_CENTER_HORIZONTAL | wxALL, 10);

	wxButton* btn = static_cast<wxButton*>(FindWindowById(wxID_OK, this));
	btn->Bind(wxEVT_BUTTON, [this](wxCommandEvent&) { accept(); });
	m_combo->Bind(wxEVT_TEXT_ENTER, [this](wxCommandEvent&) { accept(); });

	SetSizer(sizer);
	sizer->SetSizeHints(this);
}

void SavePresetWindow::accept()
{
	m_chosen_name = normalize_utf8_nfc(m_combo->GetValue().ToUTF8());
	if (!m_chosen_name.empty()) {
		const char* unusable_symbols = "<>:/\\|?*\"";
		bool is_unusable_symbol = false;
		for (size_t i = 0; i < std::strlen(unusable_symbols); i++){
			if (m_chosen_name.find_first_of(unusable_symbols[i]) != std::string::npos){
				is_unusable_symbol = true;
				break;
			}
		}
		if (is_unusable_symbol) {
			show_error(this, _(L("The supplied name is not valid; the following characters are not allowed:"))+" <>:/\\|?*\"");
		}
		else if (m_chosen_name.compare("- default -") == 0) {
			show_error(this, _(L("The supplied name is not available.")));
		}
		else {
			EndModal(wxID_OK);
		}
	}
}

} // GUI
} // Slic3r<|MERGE_RESOLUTION|>--- conflicted
+++ resolved
@@ -332,15 +332,9 @@
 	{
 		bool is_nonsys_value = false;
 		bool is_modified_value = true;
-<<<<<<< HEAD
 		std::string sys_icon = /*wxMSW ? */"sys_lock.png"/* : "lock.png"*/;
 		std::string icon = /*wxMSW ? */"action_undo.png"/* : "arrow_undo.png"*/;
-		wxColour& color = *get_sys_label_clr();
-=======
-		std::string sys_icon = wxMSW ? "sys_lock.png" : "lock.png";
-		std::string icon = wxMSW ? "action_undo.png" : "arrow_undo.png";
 		wxColour color = get_sys_label_clr();
->>>>>>> a541f5df
 		if (find(m_sys_options.begin(), m_sys_options.end(), opt_key) == m_sys_options.end()) {
 			is_nonsys_value = true;
 			sys_icon = m_nonsys_btn_icon;
