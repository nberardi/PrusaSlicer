# Enable C++11 language standard.
set(CMAKE_CXX_STANDARD 11)
set(CMAKE_CXX_STANDARD_REQUIRED ON)

# Add our own cmake module path.
list(APPEND CMAKE_MODULE_PATH ${PROJECT_SOURCE_DIR}/cmake/modules/)

# Where all the bundled libraries reside?
set(LIBDIR ${CMAKE_CURRENT_SOURCE_DIR}/src/)
# For the bundled boost libraries (boost::nowide)
include_directories(${LIBDIR})
# For libslic3r.h
include_directories(${LIBDIR}/libslic3r)
#set(CMAKE_INCLUDE_CURRENT_DIR ON)

if(WIN32)
    # BOOST_ALL_NO_LIB: Avoid the automatic linking of Boost libraries on Windows. Rather rely on explicit linking.
    add_definitions(-D_USE_MATH_DEFINES -D_WIN32 -DBOOST_ALL_NO_LIB)
endif()

add_library(libslic3r STATIC
    ${LIBDIR}/libslic3r/BoundingBox.cpp
    ${LIBDIR}/libslic3r/BoundingBox.hpp
    ${LIBDIR}/libslic3r/BridgeDetector.cpp
    ${LIBDIR}/libslic3r/BridgeDetector.hpp
    ${LIBDIR}/libslic3r/ClipperUtils.cpp
    ${LIBDIR}/libslic3r/ClipperUtils.hpp
    ${LIBDIR}/libslic3r/Config.cpp
    ${LIBDIR}/libslic3r/Config.hpp
    ${LIBDIR}/libslic3r/EdgeGrid.cpp
    ${LIBDIR}/libslic3r/EdgeGrid.hpp
    ${LIBDIR}/libslic3r/ExPolygon.cpp
    ${LIBDIR}/libslic3r/ExPolygon.hpp
    ${LIBDIR}/libslic3r/ExPolygonCollection.cpp
    ${LIBDIR}/libslic3r/ExPolygonCollection.hpp
    ${LIBDIR}/libslic3r/Extruder.cpp
    ${LIBDIR}/libslic3r/Extruder.hpp
    ${LIBDIR}/libslic3r/ExtrusionEntity.cpp
    ${LIBDIR}/libslic3r/ExtrusionEntity.hpp
    ${LIBDIR}/libslic3r/ExtrusionEntityCollection.cpp
    ${LIBDIR}/libslic3r/ExtrusionEntityCollection.hpp
    ${LIBDIR}/libslic3r/ExtrusionSimulator.cpp
    ${LIBDIR}/libslic3r/ExtrusionSimulator.hpp
    ${LIBDIR}/libslic3r/Fill/Fill.cpp
    ${LIBDIR}/libslic3r/Fill/Fill.hpp
    ${LIBDIR}/libslic3r/Fill/Fill3DHoneycomb.cpp
    ${LIBDIR}/libslic3r/Fill/Fill3DHoneycomb.hpp
    ${LIBDIR}/libslic3r/Fill/FillBase.cpp
    ${LIBDIR}/libslic3r/Fill/FillBase.hpp
    ${LIBDIR}/libslic3r/Fill/FillConcentric.cpp
    ${LIBDIR}/libslic3r/Fill/FillConcentric.hpp
    ${LIBDIR}/libslic3r/Fill/FillHoneycomb.cpp
    ${LIBDIR}/libslic3r/Fill/FillHoneycomb.hpp
    ${LIBDIR}/libslic3r/Fill/FillPlanePath.cpp
    ${LIBDIR}/libslic3r/Fill/FillPlanePath.hpp
    ${LIBDIR}/libslic3r/Fill/FillRectilinear.cpp
    ${LIBDIR}/libslic3r/Fill/FillRectilinear.hpp
    ${LIBDIR}/libslic3r/Fill/FillRectilinear2.cpp
    ${LIBDIR}/libslic3r/Fill/FillRectilinear2.hpp
    ${LIBDIR}/libslic3r/Fill/FillRectilinear3.cpp
    ${LIBDIR}/libslic3r/Fill/FillRectilinear3.hpp
    ${LIBDIR}/libslic3r/Flow.cpp
    ${LIBDIR}/libslic3r/Flow.hpp
    ${LIBDIR}/libslic3r/Format/AMF.cpp
    ${LIBDIR}/libslic3r/Format/AMF.hpp
    ${LIBDIR}/libslic3r/Format/OBJ.cpp
    ${LIBDIR}/libslic3r/Format/OBJ.hpp
    ${LIBDIR}/libslic3r/Format/objparser.cpp
    ${LIBDIR}/libslic3r/Format/objparser.hpp
    ${LIBDIR}/libslic3r/Format/PRUS.cpp
    ${LIBDIR}/libslic3r/Format/PRUS.hpp
    ${LIBDIR}/libslic3r/Format/STL.cpp
    ${LIBDIR}/libslic3r/Format/STL.hpp
    ${LIBDIR}/libslic3r/GCode/Analyzer.cpp
    ${LIBDIR}/libslic3r/GCode/Analyzer.hpp
    ${LIBDIR}/libslic3r/GCode/CoolingBuffer.cpp
    ${LIBDIR}/libslic3r/GCode/CoolingBuffer.hpp
    ${LIBDIR}/libslic3r/GCode/PressureEqualizer.cpp
    ${LIBDIR}/libslic3r/GCode/PressureEqualizer.hpp
    ${LIBDIR}/libslic3r/GCode/SpiralVase.cpp
    ${LIBDIR}/libslic3r/GCode/SpiralVase.hpp
    ${LIBDIR}/libslic3r/GCode/ToolOrdering.cpp
    ${LIBDIR}/libslic3r/GCode/ToolOrdering.hpp
    ${LIBDIR}/libslic3r/GCode/WipeTower.hpp
    ${LIBDIR}/libslic3r/GCode/WipeTowerPrusaMM.cpp
    ${LIBDIR}/libslic3r/GCode/WipeTowerPrusaMM.hpp
    ${LIBDIR}/libslic3r/GCode.cpp
    ${LIBDIR}/libslic3r/GCode.hpp
    ${LIBDIR}/libslic3r/GCodeReader.cpp
    ${LIBDIR}/libslic3r/GCodeReader.hpp
    ${LIBDIR}/libslic3r/GCodeSender.cpp
    ${LIBDIR}/libslic3r/GCodeSender.hpp
    ${LIBDIR}/libslic3r/GCodeTimeEstimator.cpp
    ${LIBDIR}/libslic3r/GCodeTimeEstimator.hpp
    ${LIBDIR}/libslic3r/GCodeWriter.cpp
    ${LIBDIR}/libslic3r/GCodeWriter.hpp
    ${LIBDIR}/libslic3r/Geometry.cpp
    ${LIBDIR}/libslic3r/Geometry.hpp
    ${LIBDIR}/libslic3r/Int128.hpp
#    ${LIBDIR}/libslic3r/KdTree.hpp
    ${LIBDIR}/libslic3r/Layer.cpp
    ${LIBDIR}/libslic3r/Layer.hpp
    ${LIBDIR}/libslic3r/LayerRegion.cpp
    ${LIBDIR}/libslic3r/libslic3r.h
    ${LIBDIR}/libslic3r/Line.cpp
    ${LIBDIR}/libslic3r/Line.hpp
    ${LIBDIR}/libslic3r/Model.cpp
    ${LIBDIR}/libslic3r/Model.hpp
    ${LIBDIR}/libslic3r/MotionPlanner.cpp
    ${LIBDIR}/libslic3r/MotionPlanner.hpp
    ${LIBDIR}/libslic3r/MultiPoint.cpp
    ${LIBDIR}/libslic3r/MultiPoint.hpp
    ${LIBDIR}/libslic3r/MutablePriorityQueue.hpp
    ${LIBDIR}/libslic3r/PerimeterGenerator.cpp
    ${LIBDIR}/libslic3r/PerimeterGenerator.hpp
    ${LIBDIR}/libslic3r/PlaceholderParser.cpp
    ${LIBDIR}/libslic3r/PlaceholderParser.hpp
    ${LIBDIR}/libslic3r/Point.cpp
    ${LIBDIR}/libslic3r/Point.hpp
    ${LIBDIR}/libslic3r/Polygon.cpp
    ${LIBDIR}/libslic3r/Polygon.hpp
    ${LIBDIR}/libslic3r/Polyline.cpp
    ${LIBDIR}/libslic3r/Polyline.hpp
    ${LIBDIR}/libslic3r/PolylineCollection.cpp
    ${LIBDIR}/libslic3r/PolylineCollection.hpp
    ${LIBDIR}/libslic3r/Print.cpp
    ${LIBDIR}/libslic3r/Print.hpp
    ${LIBDIR}/libslic3r/PrintConfig.cpp
    ${LIBDIR}/libslic3r/PrintConfig.hpp
    ${LIBDIR}/libslic3r/PrintObject.cpp
    ${LIBDIR}/libslic3r/PrintRegion.cpp
    ${LIBDIR}/libslic3r/Slicing.cpp
    ${LIBDIR}/libslic3r/Slicing.hpp
    ${LIBDIR}/libslic3r/SlicingAdaptive.cpp
    ${LIBDIR}/libslic3r/SlicingAdaptive.hpp
    ${LIBDIR}/libslic3r/SupportMaterial.cpp
    ${LIBDIR}/libslic3r/SupportMaterial.hpp
    ${LIBDIR}/libslic3r/Surface.cpp
    ${LIBDIR}/libslic3r/Surface.hpp
    ${LIBDIR}/libslic3r/SurfaceCollection.cpp
    ${LIBDIR}/libslic3r/SurfaceCollection.hpp
    ${LIBDIR}/libslic3r/SVG.cpp
    ${LIBDIR}/libslic3r/SVG.hpp
    ${LIBDIR}/libslic3r/TriangleMesh.cpp
    ${LIBDIR}/libslic3r/TriangleMesh.hpp
#    ${LIBDIR}/libslic3r/utils.cpp
    ${LIBDIR}/libslic3r/Utils.hpp
)

add_library(libslic3r_gui STATIC
    ${LIBDIR}/slic3r/GUI/3DScene.cpp
    ${LIBDIR}/slic3r/GUI/3DScene.hpp
    ${LIBDIR}/slic3r/GUI/GLShader.cpp
    ${LIBDIR}/slic3r/GUI/GLShader.hpp
    ${LIBDIR}/slic3r/GUI/GUI.cpp
    ${LIBDIR}/slic3r/GUI/GUI.hpp
)

add_library(admesh STATIC
    ${LIBDIR}/admesh/connect.cpp
    ${LIBDIR}/admesh/normals.cpp
    ${LIBDIR}/admesh/shared.cpp
    ${LIBDIR}/admesh/stl.h
    ${LIBDIR}/admesh/stl_io.cpp
    ${LIBDIR}/admesh/stlinit.cpp
    ${LIBDIR}/admesh/util.cpp
)

add_library(clipper STATIC 
    ${LIBDIR}/clipper.cpp
    ${LIBDIR}/clipper.hpp
)

add_library(polypartition STATIC 
    ${LIBDIR}/polypartition.cpp
    ${LIBDIR}/polypartition.h
)

add_library(poly2tri STATIC
    ${LIBDIR}/poly2tri/common/shapes.cc
    ${LIBDIR}/poly2tri/common/shapes.h
    ${LIBDIR}/poly2tri/common/utils.h
    ${LIBDIR}/poly2tri/poly2tri.h
    ${LIBDIR}/poly2tri/sweep/advancing_front.cc
    ${LIBDIR}/poly2tri/sweep/advancing_front.h
    ${LIBDIR}/poly2tri/sweep/cdt.cc
    ${LIBDIR}/poly2tri/sweep/cdt.h
    ${LIBDIR}/poly2tri/sweep/sweep.cc
    ${LIBDIR}/poly2tri/sweep/sweep.h
    ${LIBDIR}/poly2tri/sweep/sweep_context.cc
    ${LIBDIR}/poly2tri/sweep/sweep_context.h
)

add_library(nowide STATIC
    ${LIBDIR}/boost/nowide/args.hpp
    ${LIBDIR}/boost/nowide/cenv.hpp
    ${LIBDIR}/boost/nowide/config.hpp
    ${LIBDIR}/boost/nowide/convert.hpp
    ${LIBDIR}/boost/nowide/cstdio.hpp
    ${LIBDIR}/boost/nowide/cstdlib.hpp
    ${LIBDIR}/boost/nowide/filebuf.hpp
    ${LIBDIR}/boost/nowide/fstream.hpp
    ${LIBDIR}/boost/nowide/integration/filesystem.hpp
    ${LIBDIR}/boost/nowide/iostream.cpp
    ${LIBDIR}/boost/nowide/iostream.hpp
    ${LIBDIR}/boost/nowide/stackstring.hpp
    ${LIBDIR}/boost/nowide/system.hpp
    ${LIBDIR}/boost/nowide/utf8_codecvt.hpp
    ${LIBDIR}/boost/nowide/windows.hpp
)

add_library(Shiny STATIC
    ${LIBDIR}/Shiny/Shiny.h
    ${LIBDIR}/Shiny/ShinyConfig.h
    ${LIBDIR}/Shiny/ShinyData.h
    ${LIBDIR}/Shiny/ShinyMacros.h
    ${LIBDIR}/Shiny/ShinyManager.c
    ${LIBDIR}/Shiny/ShinyManager.h
    ${LIBDIR}/Shiny/ShinyNode.c
    ${LIBDIR}/Shiny/ShinyNode.h
    ${LIBDIR}/Shiny/ShinyNodePool.c
    ${LIBDIR}/Shiny/ShinyNodePool.h
    ${LIBDIR}/Shiny/ShinyNodeState.c
    ${LIBDIR}/Shiny/ShinyNodeState.h
    ${LIBDIR}/Shiny/ShinyOutput.c
    ${LIBDIR}/Shiny/ShinyOutput.h
    ${LIBDIR}/Shiny/ShinyPrereqs.h
    ${LIBDIR}/Shiny/ShinyTools.c
    ${LIBDIR}/Shiny/ShinyTools.h
    ${LIBDIR}/Shiny/ShinyVersion.h
    ${LIBDIR}/Shiny/ShinyZone.c
    ${LIBDIR}/Shiny/ShinyZone.h
)

# Find the Perl interpreter, add local-lib to PATH and PERL5LIB environment variables,
# so the locally installed modules (mainly the Alien::wxPerl) will be reached.
if (WIN32)
    set(ENV_PATH_SEPARATOR ";")
else()
    set(ENV_PATH_SEPARATOR ":")
endif()
set(ENV{PATH}     "${PROJECT_SOURCE_DIR}/local-lib/bin${ENV_PATH_SEPARATOR}$ENV{PATH}")
set(ENV{PERL5LIB} "${PROJECT_SOURCE_DIR}/local-lib/lib/perl${ENV_PATH_SEPARATOR}$ENV{PERL5LIB}")
message("PATH: $ENV{PATH}")
message("PERL5LIB: $ENV{PERL5LIB}")
find_package(Perl REQUIRED)

# Generate the Slic3r Perl module (XS) typemap file.
set(MyTypemap ${CMAKE_CURRENT_BINARY_DIR}/typemap)
add_custom_command(
        OUTPUT ${MyTypemap}
        DEPENDS ${CMAKE_CURRENT_LIST_DIR}/xsp/my.map
        COMMAND ${PERL_EXECUTABLE} -MExtUtils::Typemaps -MExtUtils::Typemaps::Basic -e "$typemap = ExtUtils::Typemaps->new(file => \"${CMAKE_CURRENT_LIST_DIR}/xsp/my.map\"); $typemap->merge(typemap => ExtUtils::Typemaps::Basic->new); $typemap->write(file => \"${MyTypemap}\")"
        VERBATIM
)

# Generate the Slic3r Perl module (XS) main.xs file.
set(XS_MAIN_XS ${CMAKE_CURRENT_BINARY_DIR}/main.xs)
set(XSP_DIR ${CMAKE_CURRENT_SOURCE_DIR}/xsp)
#FIXME list the dependecies explicitely, add dependency on the typemap.
set(XS_XSP_FILES
    ${XSP_DIR}/BoundingBox.xsp
    ${XSP_DIR}/BridgeDetector.xsp
    ${XSP_DIR}/Clipper.xsp
    ${XSP_DIR}/Config.xsp
    ${XSP_DIR}/ExPolygon.xsp
    ${XSP_DIR}/ExPolygonCollection.xsp
    ${XSP_DIR}/ExtrusionEntityCollection.xsp
    ${XSP_DIR}/ExtrusionLoop.xsp
    ${XSP_DIR}/ExtrusionMultiPath.xsp
    ${XSP_DIR}/ExtrusionPath.xsp
    ${XSP_DIR}/ExtrusionSimulator.xsp
    ${XSP_DIR}/Filler.xsp
    ${XSP_DIR}/Flow.xsp
    ${XSP_DIR}/GCode.xsp
    ${XSP_DIR}/GCodeSender.xsp
    ${XSP_DIR}/Geometry.xsp
    ${XSP_DIR}/GUI.xsp
    ${XSP_DIR}/GUI_3DScene.xsp
    ${XSP_DIR}/Layer.xsp
    ${XSP_DIR}/Line.xsp
    ${XSP_DIR}/Model.xsp
    ${XSP_DIR}/MotionPlanner.xsp
    ${XSP_DIR}/PerimeterGenerator.xsp
    ${XSP_DIR}/PlaceholderParser.xsp
    ${XSP_DIR}/Point.xsp
    ${XSP_DIR}/Polygon.xsp
    ${XSP_DIR}/Polyline.xsp
    ${XSP_DIR}/PolylineCollection.xsp
    ${XSP_DIR}/Print.xsp
    ${XSP_DIR}/Surface.xsp
    ${XSP_DIR}/SurfaceCollection.xsp
    ${XSP_DIR}/TriangleMesh.xsp
    ${XSP_DIR}/XS.xsp
)
foreach (file ${XS_XSP_FILES})
    if (MSVC)
        # Visual Studio C compiler has issues with FILE pragmas containing quotes.
        set(INCLUDE_COMMANDS "${INCLUDE_COMMANDS}INCLUDE_COMMAND: $^X -MExtUtils::XSpp::Cmd -e xspp -- -t ${CMAKE_CURRENT_LIST_DIR}/xsp/typemap.xspt ${file}\n")
    else ()
        set(INCLUDE_COMMANDS "${INCLUDE_COMMANDS}INCLUDE_COMMAND: $^X -MExtUtils::XSpp::Cmd -e xspp -- -t \"${CMAKE_CURRENT_LIST_DIR}/xsp/typemap.xspt\" \"${file}\"\n")
    endif ()
endforeach ()
configure_file(main.xs.in ${XS_MAIN_XS} @ONLY) # Insert INCLUDE_COMMANDS into main.xs

# Generate the Slic3r Perl module (XS) XS.cpp file.
#FIXME add the dependency on main.xs and typemap.
set(XS_MAIN_CPP ${CMAKE_CURRENT_BINARY_DIR}/XS.cpp)
add_custom_command(
        OUTPUT ${XS_MAIN_CPP}
        DEPENDS ${MyTypemap} ${XS_XSP_FILES} ${CMAKE_CURRENT_LIST_DIR}/xsp/typemap.xspt
        COMMAND COMMAND xsubpp -typemap typemap -output ${XS_MAIN_CPP} -hiertype ${XS_MAIN_XS}
)

# Define the Perl XS shared library.
if(APPLE)
    set(XS_SHARED_LIBRARY_TYPE MODULE)
else()
    set(XS_SHARED_LIBRARY_TYPE SHARED)
endif()
add_library(XS ${XS_SHARED_LIBRARY_TYPE}
    ${XS_MAIN_CPP}
    ${LIBDIR}/libslic3r/utils.cpp
    ${LIBDIR}/perlglue.cpp
    ${LIBDIR}/ppport.h
    ${LIBDIR}/xsinit.h
    ${CMAKE_CURRENT_LIST_DIR}/xsp/my.map
    # mytype.map is empty. Is it required by Build.PL or the Perl xspp module?
    ${CMAKE_CURRENT_LIST_DIR}/xsp/mytype.map
    # Used by Perl xsubpp to generate XS.cpp
    ${CMAKE_CURRENT_LIST_DIR}/xsp/typemap.xspt
)
if(APPLE)
    set_target_properties(XS PROPERTIES BUNDLE TRUE)
    # Ignore undefined symbols of the perl interpreter, they will be found in the caller image.
    target_link_libraries(XS "-undefined dynamic_lookup")
endif()
target_link_libraries(XS libslic3r libslic3r_gui admesh clipper nowide polypartition poly2tri)
if(SLIC3R_DEBUG)
    target_link_libraries(Shiny)
endif()

# Add the OpenGL and GLU libraries.
if (SLIC3R_GUI)
    if (MSVC)
        target_link_libraries(XS OpenGL32.Lib GlU32.Lib)
    elseif (MINGW)
        target_link_libraries(XS -lopengl32)
    elseif (APPLE)
        target_link_libraries(XS "-framework OpenGL")
    else ()
        target_link_libraries(XS -lGL -lGLU)
    endif ()
endif ()

target_include_directories(XS PRIVATE src src/libslic3r) # Local include directories
target_compile_definitions(XS PRIVATE -DSLIC3RXS)
set_target_properties(XS PROPERTIES PREFIX "") # Prevent cmake from generating libXS.so instead of XS.so

if (APPLE)
#    add_compile_options(-stdlib=libc++)
#    add_definitions(-DBOOST_THREAD_DONT_USE_CHRONO -DBOOST_NO_CXX11_RVALUE_REFERENCES -DBOOST_THREAD_USES_MOVE)
    target_link_libraries(XS "-framework IOKit" "-framework CoreFoundation" -lc++)
elseif (MSVC)
    target_link_libraries(XS )
else ()
    target_link_libraries(XS -lstdc++)
endif ()

# Windows specific stuff
if (WIN32)
    target_compile_definitions(XS PRIVATE -DNOGDI -DNOMINMAX -DHAS_BOOL)
endif ()

## Configuration flags
if (SLIC3R_GUI)
    message("Slic3r will be built with GUI support")
    target_compile_definitions(XS PRIVATE -DSLIC3R_GUI)
endif ()

if (SLIC3R_PROFILE)
    message("Slic3r will be built with a Shiny invasive profiler")
    target_compile_definitions(XS PRIVATE -DSLIC3R_PROFILE)
endif ()

if (SLIC3R_HAS_BROKEN_CROAK)
    target_compile_definitions(XS PRIVATE -DSLIC3R_HAS_BROKEN_CROAK)
endif ()

if (CMAKE_BUILD_TYPE MATCHES DEBUG)
    target_compile_definitions(XS PRIVATE -DSLIC3R_DEBUG -DDEBUG -D_DEBUG)
else ()
    target_compile_definitions(XS PRIVATE -DNDEBUG)
endif ()

# Perl specific stuff
find_package(PerlLibs REQUIRED)
set(PerlEmbed_DEBUG 1)
find_package(PerlEmbed REQUIRED)
target_include_directories(XS PRIVATE ${PERL_INCLUDE_PATH})
target_compile_options(XS PRIVATE ${PerlEmbed_CCFLAGS})
# If the Perl is compiled with optimization off, disable optimization over the whole project.
#if ("-Od" IN_LIST PerlEmbed_CCFLAGS OR "/Od" IN_LIST PerlEmbed_CCFLAGS)
#    set(CMAKE_CXX_FLAGS_RELEASE /Od)
#    set(CMAKE_C_FLAGS_RELEASE /Od)
#endif()
<<<<<<< HEAD
# The following line will add -fPIC on Linux to make the XS.so rellocable.
add_definitions(${PerlEmbed_CCCDLFLAGS})
target_link_libraries(XS ${PERL_LIBRARY})
=======
if (NOT APPLE)
    target_link_libraries(XS ${PERL_LIBRARY})
endif()
>>>>>>> 9620596d

## REQUIRED packages

# Find and configure boost
if(SLIC3R_STATIC)
    # Use static boost libraries.
    set(Boost_USE_STATIC_LIBS ON)
    # Use boost libraries linked statically to the C++ runtime.
    # set(Boost_USE_STATIC_RUNTIME ON)
endif()
find_package(Boost REQUIRED COMPONENTS system filesystem thread log locale)
if(Boost_FOUND)
    include_directories(${Boost_INCLUDE_DIRS})
    target_link_libraries(XS ${Boost_LIBRARIES})
    if (APPLE)
        # BOOST_ASIO_DISABLE_KQUEUE : prevents a Boost ASIO bug on OS X: https://svn.boost.org/trac/boost/ticket/5339
        add_definitions(-DBOOST_ASIO_DISABLE_KQUEUE)
    endif()
    if(NOT SLIC3R_STATIC)
        add_definitions(-DBOOST_LOG_DYN_LINK)
    endif()
endif()

# Find and configure intel-tbb
if(SLIC3R_STATIC)
    set(TBB_STATIC 1)
endif()
set(TBB_DEBUG 1)
find_package(TBB REQUIRED)
include_directories(${TBB_INCLUDE_DIRS})
add_definitions(${TBB_DEFINITIONS})
if(MSVC)
    # Suppress implicit linking of the TBB libraries by the Visual Studio compiler.
    add_definitions(-D__TBB_NO_IMPLICIT_LINKAGE)
endif()
target_link_libraries(XS ${TBB_LIBRARIES})

# Find and configure wxWidgets
if (SLIC3R_PRUSACONTROL)
    set(wxWidgets_UseAlienWx 1)
    if (wxWidgets_UseAlienWx)
        set(AlienWx_DEBUG 1)
        find_package(AlienWx REQUIRED COMPONENTS base)
        include_directories(${AlienWx_INCLUDE_DIRS})
        #add_compile_options(${AlienWx_CXX_FLAGS})
        add_definitions(${AlienWx_DEFINITIONS})
        set(wxWidgets_LIBRARIES ${AlienWx_LIBRARIES})
    else ()
        find_package(wxWidgets REQUIRED COMPONENTS base)
        include(${wxWidgets_USE_FILE})
    endif ()
    add_definitions(-DSLIC3R_GUI -DSLIC3R_PRUS)
    target_link_libraries(XS ${wxWidgets_LIBRARIES})
endif()

## OPTIONAL packages

# Find eigen3 or use bundled version
if (NOT SLIC3R_STATIC)
    find_package(Eigen3)
endif ()
if (NOT Eigen3_FOUND)
    set(Eigen3_FOUND 1)
    set(EIGEN3_INCLUDE_DIR ${LIBDIR}/eigen/)
endif ()
include_directories(${EIGEN3_INCLUDE_DIR})

# Find expat or use bundled version
# Always use the system libexpat on Linux.
if (NOT SLIC3R_STATIC OR CMAKE_SYSTEM_NAME STREQUAL "Linux")
    find_package(EXPAT)
endif ()
if (NOT EXPAT_FOUND)
    add_library(expat STATIC
        ${LIBDIR}/expat/xmlparse.c
        ${LIBDIR}/expat/xmlrole.c
        ${LIBDIR}/expat/xmltok.c
    )
    set(EXPAT_FOUND 1)
    set(EXPAT_INCLUDE_DIRS ${LIBDIR}/expat/)
    set(EXPAT_LIBRARIES expat)
endif ()
include_directories(${EXPAT_INCLUDE_DIRS})
target_link_libraries(XS ${EXPAT_LIBRARIES})

# Find glew or use bundled version
if (NOT SLIC3R_STATIC)
    find_package(GLEW)
endif ()
if (NOT GLEW_FOUND)
    add_library(glew STATIC ${LIBDIR}/glew/src/glew.c)
    set(GLEW_FOUND 1)
    set(GLEW_INCLUDE_DIRS ${LIBDIR}/glew/include/)
    set(GLEW_LIBRARIES glew)
    add_definitions(-DGLEW_STATIC)
endif ()
include_directories(${GLEW_INCLUDE_DIRS})
target_link_libraries(XS ${GLEW_LIBRARIES})


# Create a slic3r executable
add_executable(slic3r ${PROJECT_SOURCE_DIR}/src/slic3r.cpp)
target_include_directories(XS PRIVATE src src/libslic3r)
target_link_libraries(slic3r libslic3r libslic3r_gui admesh ${Boost_LIBRARIES} clipper ${EXPAT_LIBRARIES} ${GLEW_LIBRARIES} polypartition poly2tri ${TBB_LIBRARIES} ${wxWidgets_LIBRARIES})
if(SLIC3R_DEBUG)
    target_link_libraries(Shiny)
endif()
if (APPLE)
    target_link_libraries(slic3r "-framework IOKit" "-framework CoreFoundation" -lc++)
elseif (NOT MSVC)
    target_link_libraries(slic3r -lstdc++)
endif ()

# Installation
install(TARGETS XS DESTINATION lib/slic3r-prusa3d/auto/Slic3r/XS)
install(FILES lib/Slic3r/XS.pm DESTINATION lib/slic3r-prusa3d/Slic3r)<|MERGE_RESOLUTION|>--- conflicted
+++ resolved
@@ -404,15 +404,11 @@
 #    set(CMAKE_CXX_FLAGS_RELEASE /Od)
 #    set(CMAKE_C_FLAGS_RELEASE /Od)
 #endif()
-<<<<<<< HEAD
 # The following line will add -fPIC on Linux to make the XS.so rellocable.
 add_definitions(${PerlEmbed_CCCDLFLAGS})
-target_link_libraries(XS ${PERL_LIBRARY})
-=======
 if (NOT APPLE)
     target_link_libraries(XS ${PERL_LIBRARY})
 endif()
->>>>>>> 9620596d
 
 ## REQUIRED packages
 
