--- conflicted
+++ resolved
@@ -102,12 +102,9 @@
                                                            (wxBoxSizer*)wxPli_sv_2_object(aTHX_ ui_sizer, "Wx::BoxSizer"),
                                                            (wxFlexGridSizer*)wxPli_sv_2_object(aTHX_ ui_p_sizer, "Wx::FlexGridSizer")); %};
 
-<<<<<<< HEAD
-=======
 void set_print_callback_event(Print *print, int id)
     %code%{ Slic3r::GUI::set_print_callback_event(print, id); %};
 
->>>>>>> a079f2a3
 void set_model_events_from_perl(Model *model,
                                 int event_object_selection_changed,
                                 int event_object_settings_changed,
